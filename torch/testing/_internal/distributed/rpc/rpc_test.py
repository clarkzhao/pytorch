--- conflicted
+++ resolved
@@ -257,36 +257,7 @@
     global_rref = None
 
 
-<<<<<<< HEAD
-=======
-@torch.jit.script
-def one_arg(value):
-    # type: (Tensor) -> Tensor
-    return value + 1
-
-
-@torch.jit.script
-class MyScriptClass:
-    def __init__(self):
-        self.a = 10
-
-@torch.jit.interface
-class MyModuleInterface(torch.nn.Module):
-    def forward(self):
-        # type: () -> Tensor
-        pass
-
-class MyScriptModule(torch.jit.ScriptModule):
-    def __init__(self, rank):
-        super().__init__()
-        self.a = torch.ones(rank)
-
-    @torch.jit.script_method
-    def forward(self):
-        # type: () -> Tensor
-        return self.a
-
->>>>>>> 062ac6b4
+
 # load_tests from common_utils is used to automatically filter tests for
 # sharding on sandcastle. This line silences flake warnings
 load_tests = load_tests
@@ -843,74 +814,6 @@
             fut.wait()
 
     @dist_init
-<<<<<<< HEAD
-=======
-    def test_torchscript_function(self):
-        dst_worker_name = "worker{}".format((self.rank + 1) % self.world_size)
-        local_ret = one_arg(torch.ones(2, 2))
-        ret = rpc.rpc_sync(dst_worker_name, one_arg, args=(torch.ones(2, 2),))
-        self.assertEqual(ret, local_ret)
-        rref = rpc.remote(dst_worker_name, one_arg, args=(torch.ones(2, 2),))
-        self.assertEqual(rref.to_here(), local_ret)
-        # create rref to itself
-        local_rref = rpc.remote("worker{}".format(self.rank), one_arg, args=(torch.ones(2, 2),))
-        self.assertEqual(local_rref.to_here(), local_ret)
-
-    @dist_init
-    def test_torchscript_function_exception(self):
-        dst_worker_name = "worker{}".format((self.rank + 1) % self.world_size)
-        with self.assertRaisesRegex(RuntimeError, r"one_arg\(\) expected at most"):
-            ret = rpc.rpc_sync(dst_worker_name, one_arg, args=(10, 20))
-
-        with self.assertRaisesRegex(
-            RuntimeError, r"one_arg\(\) expected at most"
-        ):
-            rref = rpc.remote(dst_worker_name, one_arg, args=(10, 20))
-
-    @dist_init
-    def test_torchscript_functions_not_supported(self):
-        # Right now _rpc_sync_torchscript does not accept annotated torchscript
-        # class name or script module class name or their class method names.
-        # But rpc_sync still accepts script class name and run it in
-        # the same code path as python call.
-        # Currently neither rpc_sync or _rpc_sync_torchscript is allowed to
-        # accept script module and script module method.
-        n = self.rank + 1
-        dst_rank = n % self.world_size
-        with self.assertRaisesRegex(
-            RuntimeError, "attempted to get undefined function"
-        ):
-            ret = rpc._rpc_sync_torchscript(
-                "worker{}".format(dst_rank), _qualified_name(MyScriptClass), args=()
-            )
-        ret = rpc.rpc_sync("worker{}".format(dst_rank), MyScriptClass, args=())
-
-        with self.assertRaisesRegex(
-            RuntimeError, "attempted to get undefined function"
-        ):
-            ret = rpc._rpc_sync_torchscript(
-                "worker{}".format(dst_rank), _qualified_name(MyScriptModule), args=(self.rank, )
-            )
-
-        with self.assertRaisesRegex(
-            RuntimeError, "attempted to get undefined function"
-        ):
-            ret = rpc._rpc_sync_torchscript(
-                "worker{}".format(dst_rank),
-                _qualified_name(MyScriptModule(self.rank).forward),
-                args=(),
-            )
-        # Python 3.5 and Python 3.6 throw different error message, the only
-        # common word can be greped is "pickle".
-        with self.assertRaisesRegex(Exception, "pickle"):
-            ret = rpc.rpc_sync(
-                'worker{}'.format(dst_rank),
-                MyScriptModule(self.rank).forward,
-                args=())
-
-
-    @dist_init
->>>>>>> 062ac6b4
     def test_nested_rpc(self):
         n = self.rank + 1
         dst_rank = n % self.world_size
@@ -1727,118 +1630,4 @@
             with self.assertRaisesRegex(
                 AttributeError, "RPC pickler does not serialize"
             ):
-                rpc.rpc_sync(callee_worker, foo_add, args=())
-<<<<<<< HEAD
-        self.assertTrue(
-            torch.distributed.rpc.api._default_pickler is _internal_rpc_pickler
-        )
-=======
-        self.assertTrue(torch.distributed.rpc.api._default_pickler is _internal_rpc_pickler)
-
-@unittest.skipIf(
-    sys.version_info < (3, 0),
-    "Pytorch distributed rpc package " "does not support python2",
-)
-class RpcJitTest(RpcAgentTestFixture):
-    @dist_init
-    def test_rref_as_arg_and_return(self):
-        @torch.jit.script
-        def rref_to_here(rref_var):
-            # type: (RRef[Tensor]) -> Tensor
-            return rref_var.to_here()
-
-        @torch.jit.script
-        def return_rref(rref_var):
-            # type: (RRef[Tensor]) -> RRef[Tensor]
-            return rref_var
-
-        n = self.rank + 1
-        dst_rank = n % self.world_size
-        local_ret = one_arg(torch.ones(2, 2))
-
-        # create rref on current rank
-        rref = rpc.remote("worker{}".format(self.rank), one_arg, args=(torch.ones(2, 2),))
-
-        # pass rref to another user in rpc call
-        ret = rpc.rpc_sync(
-            "worker{}".format(dst_rank),
-            rref_to_here,
-            args=(rref,))
-        self.assertEqual(ret, local_ret)
-
-        # return rref in rpc call
-        rref1 = rpc.rpc_sync(
-            "worker{}".format(dst_rank),
-            return_rref,
-            args=(rref,))
-        self.assertEqual(rref1.to_here(), local_ret)
-
-        # pass rref to another user in remote call
-        rref2 = rpc.remote(
-            "worker{}".format(dst_rank),
-            rref_to_here,
-            args=(rref,))
-        self.assertEqual(rref2.to_here(), local_ret)
-
-        # return rref in remote call
-        rref3 = rpc.remote(
-            "worker{}".format(dst_rank),
-            return_rref,
-            args=(rref,))
-        self.assertEqual(rref3.to_here().to_here(), local_ret)
-
-    @dist_init
-    def test_remote_script_module(self):
-        @torch.jit.ignore
-        def my_script_module_init(rank):
-            # type: (int) -> MyModuleInterface
-            return MyScriptModule(rank)
-
-        @torch.jit.script
-        def construct_my_script_module(rank):
-            # type: (int) -> MyModuleInterface
-            return my_script_module_init(rank)
-
-        @torch.jit.script
-        def run_ref_script_module(ref_script_module, t):
-            # type: (RRef[MyModuleInterface], Tensor) -> Tensor
-            module = ref_script_module.to_here()
-            return module.forward() + t
-
-        # TODO, need more investigation
-        # there is rref leak when shutting down, suspect it is because
-        # ref as arg is passed to pybind boundary, and the ref is not garbage
-        # collected by python when calling shutdown()
-        import torch.distributed.rpc.api as api
-        api._ignore_rref_leak = True
-
-        local_ret = MyScriptModule(self.rank).forward() + torch.ones(self.rank)
-
-        n = self.rank + 1
-        dst_rank = n % self.world_size
-        remote_ref = rpc.remote(
-            "worker{}".format(dst_rank),
-            construct_my_script_module,
-            args=(self.rank, ))
-
-        # pass rref arg to owner
-        ret = rpc.rpc_sync(
-            "worker{}".format(dst_rank),
-            run_ref_script_module,
-            args=(remote_ref, torch.ones(self.rank)))
-        self.assertEqual(ret, local_ret)
-
-    @dist_init
-    def test_rref_is_owner(self):
-        n = self.rank + 1
-        dst_rank = n % self.world_size
-        rref_var = rpc_return_rref("worker{}".format(dst_rank))
-
-        @torch.jit.script
-        def rref_tensor_is_owner(rref_var):
-            # type: (RRef[Tensor]) -> bool
-            return rref_var.is_owner()
-
-        res = rref_tensor_is_owner(rref_var)
-        self.assertEqual(res, False)
->>>>>>> 062ac6b4
+                rpc.rpc_sync(callee_worker, foo_add, args=())