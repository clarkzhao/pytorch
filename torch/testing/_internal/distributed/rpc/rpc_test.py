import concurrent.futures
import sys
import time
import unittest
from collections import namedtuple
from datetime import timedelta
from unittest import mock

import torch
import torch.distributed as dist
import torch.distributed.rpc as rpc
import torch.testing._internal.dist_utils as dist_utils
from torch.distributed.rpc import RRef, _get_debug_info, _rref_context_get_debug_info
from torch.distributed.rpc.api import _use_rpc_pickler
from torch.distributed.rpc.internal import PythonUDF, RPCExecMode, _internal_rpc_pickler
from torch.testing._internal.common_utils import IS_MACOS, load_tests
from torch.testing._internal.dist_utils import (
    dist_init,
    get_shutdown_error_regex,
    initialize_pg,
    wait_until_node_failure,
    wait_until_pending_users_flushed,
)
from torch.testing._internal.distributed.rpc.rpc_agent_test_fixture import (
    RpcAgentTestFixture,
)


def foo_add():
    return torch.add(torch.ones(1), torch.ones(1))


def requires_process_group_agent(message=""):
    def decorator(old_func):
        return unittest.skipUnless(
            dist_utils.TEST_CONFIG.rpc_backend_name == "PROCESS_GROUP", message
        )(old_func)

    return decorator


VALUE_FUTURE = concurrent.futures.Future()
DONE_FUTURE = concurrent.futures.Future()


class StubRpcAgent:
    def __init__(self, world_size):
        self.world_size = world_size

    def get_worker_infos(self):
        return {
            rpc.WorkerInfo(name="worker{}".format(rank), id=rank)
            for rank in range(self.world_size)
        }


def _stub_construct_rpc_backend_options_handler(**kwargs):
    return mock.Mock()  # RpcBackendOptions.


def _stub_init_rpc_backend_handler(store, name, rank, world_size, rpc_backend_options):
    return StubRpcAgent(world_size=world_size)


def set_value(value):
    VALUE_FUTURE.set_result(value)


def wait_for_value_future():
    return VALUE_FUTURE.result()


def set_and_check_done(value):
    VALUE_FUTURE.set_result(value)
    return DONE_FUTURE.result()


# it is used to test python user defined function over rpc
# classes and functions are used to test python user defined class and
# methods over rpc
TensorClass = namedtuple("TensorClass", ["tensors"])


class MyPickleClass:
    def __init__(self):
        self.t = None

    def __getstate__(self):
        (pickled_python_udf, tensors) = _internal_rpc_pickler.serialize(
            PythonUDF(my_tensor_function, (torch.ones(2, 2), torch.ones(2, 2)), None)
        )
        return (pickled_python_udf, tensors)

    def __setstate__(self, obj):
        python_udf = _internal_rpc_pickler.deserialize(obj[0], obj[1])
        result = python_udf.func(python_udf.args[0], python_udf.args[1])
        self.t = result

    def set(self, val):
        self.t = val


class MyClass:
    def __init__(self, a):
        self.a = a

    def my_instance_method(self, b):
        return self.a + b

    @classmethod
    def my_class_method(cls, d, e):
        return d + e

    @staticmethod
    def my_static_method(f):
        return f > 10

    def increment_value(self, increment):
        self.a += increment

    def get_value(self):
        return self.a


def _call_method_on_rref(method, rref, *args, **kwargs):
    return method(rref.local_value(), *args, **kwargs)


def get_rref_list(values):
    return [RRef(MyClass(a)) for a in values]


def add_rref_to_value(rref, value):
    return rref.to_here() + value


def run_nested_pickle(pickle_cls_instance, tensor):
    return pickle_cls_instance.t + tensor


def build_complex_tensors():
    a = torch.ones(3, 3)
    b = [a, a]
    c = [b, b]
    d = [a, b]
    e = {a: d}
    return [a, b, c, d, e]


def my_function(a, b, c):
    return a + b + c


def my_tensor_function(a, b):
    return a + b


def my_sleep_func(seconds=1):
    time.sleep(seconds)


def my_complex_tensor_function(list_input, tensor_class_input, dict_input):
    res = list_input[0]
    for t in list_input:
        res += t
    for k, v in dict_input.items():
        res += v
    complex_tensors = tensor_class_input.tensors
    return (res, complex_tensors[0], complex_tensors[1], complex_tensors[2])


def my_rref_function(rref_a, rref_b):
    return rref_a.to_here() + rref_b.to_here()


def no_result():
    print("do nothing")


def nested_rpc(dst):
    return rpc.rpc_sync(dst, torch.add, args=(torch.ones(2, 2), 1))


def multi_layer_nested_async_rpc(dst, world_size, ttl):
    # this method returns immediately without blocking the callee, but will
    # generate additional requests.
    if ttl > 0:
        current_dst = "worker{}".format(dst)
        next_dst = (dst + 1) % world_size
        rpc.rpc_async(
            current_dst,
            multi_layer_nested_async_rpc,
            args=(next_dst, world_size, ttl - 1),
        )
        return 0


def nested_rref(dst):
    return (
        rpc.remote(dst, torch.add, args=(torch.ones(2, 2), 1)),
        rpc.remote(dst, torch.add, args=(torch.ones(2, 2), 2)),
    )


def nested_remote(dst):
    rref = rpc.remote(dst, torch.add, args=(torch.ones(2, 2), 3))
    return rref.to_here()


def rref_forward_chain(dst, world_size, rref, ttl):
    if ttl > 0:
        current_dst = "worker{}".format(dst)
        next_dst = (dst + 1) % world_size
        ret_rref = rpc.remote(
            current_dst, rref_forward_chain, args=(next_dst, world_size, rref, ttl - 1)
        )
        return [ret_rref]
    else:
        return rref.to_here()


def rpc_return_rref(dst):
    return rpc.remote(dst, torch.add, args=(torch.ones(2, 2), 1))


def light_rpc():
    return 0


def heavy_rpc(tensor):
    for i in range(1, 100):
        tensor *= i
        tensor /= i + 1
    return 0

@torch.jit.script
def heavy_rpc_torchscript(tensor):
    for i in range(1, 100):
        tensor *= i
        tensor /= i + 1
    return 0

def raise_func():
    raise ValueError("Expected error")


global_rref = None


def set_global_rref(rref):
    global global_rref
    global_rref = rref


def clear_global_rref():
    global global_rref
    global_rref = None


<<<<<<< HEAD
@torch.jit.script
def one_arg(value):
    return value + 1


class MyScriptModuleWithRRefs(torch.jit.ScriptModule):
    def __init__(self, dst_worker):
        super().__init__()
        self.rrefs = []
        for _ in range(4):
            self.rrefs.append(rpc_return_rref(dst_worker))

    @torch.jit.script_method
    def forward(self):
        # type: () -> List[Tensor]
        return_list = []
        for rref in self.rrefs:
            return_list.append(rref.to_here())

        return return_list


@torch.jit.script
class MyScriptClass:
    def __init__(self):
        self.a = 10


@torch.jit.interface
class MyModuleInterface(torch.nn.Module):
    def forward(self):
        # type: () -> Tensor
        pass

class MyScriptModule(torch.jit.ScriptModule):
    def __init__(self):
        super().__init__()
        self.a = torch.randn(5)

    @torch.jit.script_method
    def forward(self):
        # type: () -> Tensor
        return self.a


def create_local_rref():
    script_mod = MyScriptModule()
    return rpc.RRef(script_mod)


@torch.jit.script
def rref_myscriptmodule_forward(rref_module):
    # type: (RRef[MyModuleInterface]) -> Tensor
    return rref_module.to_here().forward()

=======
>>>>>>> 5a535364

# load_tests from common_utils is used to automatically filter tests for
# sharding on sandcastle. This line silences flake warnings
load_tests = load_tests


@unittest.skipIf(
    not torch._six.PY3, "Pytorch distributed rpc package does not support python2"
)
class RpcTest(RpcAgentTestFixture):
    @dist_init
    def test_worker_id(self):
        n = self.rank + 1
        peer_rank = n % self.world_size
        self_worker_info = rpc.get_worker_info()
        peer_worker_info = rpc.get_worker_info("worker{}".format(peer_rank))

        self.assertEqual(self_worker_info.name, "worker{}".format(self.rank))
        self.assertEqual(peer_worker_info.name, "worker{}".format(peer_rank))

        with self.assertRaisesRegex(RuntimeError, "Unknown destination worker"):
            unknown_worker_id = rpc.get_worker_info("WorkerUnknown")

    @dist_init
    def test_get_worker_infos(self):
        worker_infos = rpc.api._get_current_rpc_agent().get_worker_infos()

        worker_names = {worker_info.name for worker_info in worker_infos}
        expected_worker_names = {
            "worker{}".format(rank) for rank in range(self.world_size)
        }
        self.assertEqual(worker_names, expected_worker_names)

        worker_ids = {worker_info.id for worker_info in worker_infos}
        expected_worker_ids = set(range(self.world_size))
        self.assertEqual(worker_ids, expected_worker_ids)

    @dist_init
    def test_self_add(self):
        self_worker_info = rpc.get_worker_info()
        self_worker_name = "worker{}".format(self.rank)
        fut = rpc.rpc_async(self_worker_info, torch.add, args=(torch.ones(2, 2), 1))
        ret = rpc.rpc_sync(self_worker_info, torch.add, args=(torch.ones(2, 2), 1))
        self.assertEqual(fut.wait(), torch.ones(2, 2) + 1)
        self.assertEqual(ret, torch.ones(2, 2) + 1)

    @dist_init
    def test_self_py_udf_remote(self):
        self_worker_info = rpc.get_worker_info()
        rref = rpc.remote(self_worker_info, my_function, args=(torch.ones(2, 2), 1, 3))
        self.assertEqual(rref.to_here(), torch.ones(2, 2) + 1 + 3)

    def _test_self_remote_rref_as_rpc_arg(self, dst):
        self_worker_info = rpc.get_worker_info()
        rref = rpc.remote(self_worker_info, my_function, args=(torch.ones(2, 2), 1, 3))
        fut = rpc.rpc_async(dst, add_rref_to_value, args=(rref, torch.ones(2, 2)))
        ret = rpc.rpc_sync(dst, add_rref_to_value, args=(rref, torch.ones(2, 2) + 1))
        self.assertEqual(ret, torch.ones(2, 2) + 1 + 3 + torch.ones(2, 2) + 1)
        self.assertEqual(fut.wait(), torch.ones(2, 2) + 1 + 3 + torch.ones(2, 2))

    @dist_init
    def test_self_remote_rref_as_rpc_arg(self):
        dst = "worker{}".format((self.rank + 1) % self.world_size)
        self._test_self_remote_rref_as_rpc_arg(dst)

    @dist_init
    def test_self_remote_rref_as_self_rpc_arg(self):
        self._test_self_remote_rref_as_rpc_arg(rpc.get_worker_info())

    def _test_self_remote_rref_as_remote_arg(self, dst):
        self_worker_info = rpc.get_worker_info()
        rref = rpc.remote(self_worker_info, my_function, args=(torch.ones(2, 2), 1, 3))
        ret_rref = rpc.remote(dst, add_rref_to_value, args=(rref, torch.ones(2, 2)))
        self.assertEqual(
            ret_rref.to_here(), torch.ones(2, 2) + 1 + 3 + torch.ones(2, 2)
        )

    @dist_init
    def test_self_remote_rref_as_remote_arg(self):
        dst = "worker{}".format((self.rank + 1) % self.world_size)
        self._test_self_remote_rref_as_remote_arg(dst)

    @dist_init
    def test_self_remote_rref_as_self_remote_arg(self):
        self._test_self_remote_rref_as_remote_arg(rpc.get_worker_info())

    @mock.patch.object(torch.distributed.autograd, "_init")
    @mock.patch.object(torch.distributed.rpc.api, "_set_and_start_rpc_agent")
    @dist_init(setup_rpc=False)
    def test_register_rpc_backend_and_set_and_start_rpc_backend(
        self, mock_rpc_agent, mock_dist_autograd_init
    ):
        backend_name = "stub_backend"

        backend = rpc.backend_registry.register_backend(
            backend_name,
            _stub_construct_rpc_backend_options_handler,
            _stub_init_rpc_backend_handler,
        )

        with self.assertRaisesRegex(
            RuntimeError, "^RPC backend .+: already registered$"
        ):
            backend = rpc.backend_registry.register_backend(
                backend_name,
                _stub_construct_rpc_backend_options_handler,
                _stub_init_rpc_backend_handler,
            )

        rpc.init_rpc(
            name="worker1",
            backend=backend,
            rank=self.rank,
            world_size=self.world_size,
            rpc_backend_options=self.rpc_backend_options,
        )

    @requires_process_group_agent("PROCESS_GROUP rpc backend specific test, skip")
    @dist_init(setup_rpc=False)
    def test_duplicate_name(self):
        with self.assertRaisesRegex(RuntimeError, "is not unique"):
            store, _, _ = next(
                torch.distributed.rendezvous(
                    self.init_method, rank=self.rank, world_size=self.world_size
                )
            )
            rpc.api._init_rpc_backend(
                backend=self.rpc_backend,
                store=store,
                name="duplicate_name",
                rank=self.rank,
                world_size=self.world_size,
                rpc_backend_options=self.rpc_backend_options,
            )

    @dist_init(setup_rpc=False)
    def test_reinit(self):
        rpc.init_rpc(
            name="worker{}".format(self.rank),
            backend=self.rpc_backend,
            rank=self.rank,
            world_size=self.world_size,
            rpc_backend_options=self.rpc_backend_options,
        )

        initialize_pg(self.init_method, self.rank, self.world_size)
        # Wait for all init to complete.
        dist.barrier()

        with self.assertRaisesRegex(RuntimeError, "is already initialized"):
            rpc.init_rpc(
                name="worker{}".format(self.rank),
                backend=self.rpc_backend,
                rank=self.rank,
                world_size=self.world_size,
                rpc_backend_options=self.rpc_backend_options,
            )
        rpc.shutdown()

    @dist_init(setup_rpc=False)
    def test_invalid_names(self):
        from torch.distributed.rpc import WorkerInfo

        worker_id = 0
        with self.assertRaisesRegex(RuntimeError, "Worker name must match"):
            info = WorkerInfo("abc*", worker_id)

        with self.assertRaisesRegex(RuntimeError, "Worker name must match"):
            info = WorkerInfo(" ", worker_id)

        with self.assertRaisesRegex(RuntimeError, "must be non-empty"):
            info = WorkerInfo("", worker_id)

        # If the number in the message does not match, it is likely that the
        # value of MAX_NAME_LEN in RPC WorkerInfo has changed.
        with self.assertRaisesRegex(RuntimeError, "shorter than 128"):
            info = WorkerInfo("".join(["a" for i in range(500)]), worker_id)

    @dist_init
    def test_add(self):
        n = self.rank + 1
        dst_rank = n % self.world_size
        ret = rpc.rpc_sync(
            "worker{}".format(dst_rank),
            torch.add,
            args=(torch.ones(n, n), torch.ones(n, n)),
        )
        self.assertEqual(ret, torch.ones(n, n) * 2)

    @dist_init
    def test_add_with_id(self):
        n = self.rank + 1
        dst_rank = n % self.world_size
        workder_info = rpc.get_worker_info("worker{}".format(dst_rank))

        ret = rpc.rpc_sync(
            workder_info, torch.add, args=(torch.ones(n, n), torch.ones(n, n))
        )
        self.assertEqual(ret, torch.ones(n, n) * 2)

    @dist_init
    def test_scalar_add(self):
        n = self.rank + 1
        dst_rank = n % self.world_size
        ret = rpc.rpc_sync(
            "worker{}".format(dst_rank), torch.add, args=(torch.ones(n, n), n)
        )
        self.assertEqual(ret, (torch.ones(n, n) + n))

    @dist_init
    def test_async_add(self):
        n = self.rank + 1
        dst_rank = n % self.world_size
        fut = rpc.rpc_async(
            "worker{}".format(dst_rank),
            torch.add,
            args=(torch.ones(n, n), torch.ones(n, n)),
        )
        self.assertEqual(fut.wait(), torch.ones(n, n) * 2)

    @dist_init
    def test_nonzero(self):
        n = self.rank + 1
        dst_rank = n % self.world_size
        x = torch.ones(self.world_size, self.world_size)
        x[self.rank][self.rank] = 0
        ret = rpc.rpc_sync("worker{}".format(dst_rank), torch.nonzero, args=(x,))
        self.assertEqual(ret, x.nonzero())

    @dist_init
    def test_multi_rpc(self):
        dst_rank = (self.rank + 1) % self.world_size
        for i in range(20):
            n = i + self.rank + 1
            ret = rpc.rpc_sync(
                "worker{}".format(dst_rank),
                torch.add,
                args=(torch.ones(n, n), torch.ones(n, n)),
            )
            self.assertEqual(ret, torch.ones(n, n) * 2)

    def _run_uneven_workload(self, num_repeat=30):
        # worker0 drives and waits for worker1 and worker2
        # throughout the test.
        if self.rank == 0:
            self.assertTrue(self.world_size >= 3)

            # Phase 1: Only worker1 has workload.
            dst = "worker1"
            futs = []
            for _ in range(num_repeat):
                fut = rpc.rpc_async(dst, heavy_rpc, args=(torch.ones(100, 100),))
                futs.append(fut)

            for fut in futs:
                fut.wait()
                self.assertEqual(fut.wait(), 0)

            # Phase 2: Only worker2 has workload.
            # If join is not correctly implemented,
            # worker2 should be closed by now.
            dst = "worker2"
            futs = []
            for _ in range(num_repeat):
                fut = rpc.rpc_async(dst, heavy_rpc, args=(torch.ones(100, 100),))
                futs.append(fut)

            for fut in futs:
                fut.wait()
                self.assertEqual(fut.wait(), 0)

    def test_wait_all_workers(self):
        rpc.init_rpc(
            name="worker%d" % self.rank,
            backend=self.rpc_backend,
            rank=self.rank,
            world_size=self.world_size,
            rpc_backend_options=self.rpc_backend_options,
        )

        self._run_uneven_workload()

        # worker0 calls this at the end after waiting for RPC responses.
        # worker1/2 calls this immediately and has some works after it.
        # worker3 calls this immediately and has no more work.
        rpc.api._wait_all_workers()
        rpc.shutdown(graceful=False)

    def test_wait_all_workers_twice(self):
        rpc.init_rpc(
            name="worker%d" % self.rank,
            backend=self.rpc_backend,
            rank=self.rank,
            world_size=self.world_size,
            rpc_backend_options=self.rpc_backend_options,
        )

        self._run_uneven_workload()

        # worker0 calls this at the end after waiting for RPC responses.
        # worker1/2 calls this immediately and has some works after it.
        # worker3 calls this immediately and has no more work.
        rpc.api._wait_all_workers()
        rpc.api._wait_all_workers()
        rpc.shutdown(graceful=False)

    @dist_init
    def test_graceful_shutdown_with_uneven_workload(self):
        """Test graceful termination."""
        self._run_uneven_workload()

    @dist_init(setup_rpc=False)
    def test_shutdown_followed_by_rpc(self):
        # Initialize RPC.
        rpc.init_rpc(
            name="worker%d" % self.rank,
            backend=self.rpc_backend,
            rank=self.rank,
            world_size=self.world_size,
            rpc_backend_options=self.rpc_backend_options,
        )

        n = self.rank + 1
        dst_rank = n % self.world_size
        ret = rpc.rpc_sync(
            "worker{}".format(dst_rank),
            torch.add,
            args=(torch.ones(n, n), torch.ones(n, n)),
        )
        self.assertEqual(ret, torch.ones(n, n) * 2)
        rpc.shutdown()

        with self.assertRaisesRegex(RuntimeError, "^RPC has not been initialized"):
            rpc.rpc_sync(
                "worker{}".format(dst_rank),
                torch.add,
                args=(torch.ones(n, n), torch.ones(n, n)),
            )

    @dist_init
    def test_expected_src(self):
        dst_rank = (self.rank + 1) % self.world_size
        expected_src_rank = (self.rank - 1) % self.world_size
        ret = rpc.rpc_sync("worker{}".format(dst_rank), set_value, args=(self.rank,))
        value = VALUE_FUTURE.result()
        self.assertEqual(value, expected_src_rank)

    @dist_init
    def test_py_built_in(self):
        n = self.rank + 1
        dst_rank = n % self.world_size
        ret = rpc.rpc_sync("worker{}".format(dst_rank), min, args=(n, n + 1, n + 2))
        self.assertEqual(ret, min(n, n + 1, n + 2))

    @dist_init
    def test_py_user_defined(self):
        n = self.rank + 1
        dst_rank = n % self.world_size
        ret = rpc.rpc_sync(
            "worker{}".format(dst_rank),
            my_function,
            kwargs={"a": n, "b": n + 1, "c": n + 2},
        )
        self.assertEqual(ret, my_function(n, n + 1, n + 2))

    def _profiler_test_with_rpc(self, rpc_exec_mode, func, args):
        dst = (self.rank + 1) % self.world_size
        # only run profiler on rank 1.
        if self.rank == 1:
            with torch.autograd.profiler.profile() as prof:
                if rpc_exec_mode == RPCExecMode.SYNC:
                    rpc.rpc_sync("worker{}".format(dst), func, args=args)
                elif rpc_exec_mode == RPCExecMode.ASYNC:
                    fut = rpc.rpc_async("worker{}".format(dst), func, args=args)
                    fut.wait()
                else:
                    self.assertTrue(rpc_exec_mode == RPCExecMode.REMOTE)
                    rref = rpc.remote("worker{}".format(dst), func, args=args)
                    rref.to_here()
                    # We need to wait for the instance to be created on
                    # the owner, and get back a positive confirmation.
                    # Calling to_here does not ensure that we have finished
                    # processing the Owner's confirmation of this RRef. To do
                    # this, we wait until the current RRef context doesn't have
                    # any pending users, which indicates that the confirmation
                    # was processed on this worker.
                    wait_until_pending_users_flushed()

            events = prof.function_events
            rpc_event = [
                event for event in events if rpc_exec_mode.value in event.name
            ][0]
            # the sender, dest worker, function run, and type of RPC should all
            # be recorded.
            self_worker_name = "worker{}".format(self.rank)
            dst_worker_name = "worker{}".format(dst)
            self.assertTrue(self_worker_name in rpc_event.name)
            self.assertTrue(dst_worker_name in rpc_event.name)
            self.assertTrue(func.__name__ in rpc_event.name)
            self.assertTrue(rpc_exec_mode.value in rpc_event.name)
            self.assertEqual(rpc_event.count, 1)

    @dist_init
    def test_profiler_with_sync_rpc_udf(self):
        self._profiler_test_with_rpc(RPCExecMode.SYNC, my_sleep_func, args=(1,))

    @dist_init
    def test_profiler_with_sync_rpc_builtin(self):
        self._profiler_test_with_rpc(
            RPCExecMode.SYNC, torch.add, args=(torch.ones(1), torch.ones(1))
        )

    @dist_init
    def test_profiler_with_async_rpc_udf(self):
        self._profiler_test_with_rpc(RPCExecMode.ASYNC, my_sleep_func, args=(1,))

    @dist_init
    def test_profiler_with_async_rpc_builtin(self):
        self._profiler_test_with_rpc(
            RPCExecMode.ASYNC, torch.add, args=(torch.ones(1), torch.ones(1))
        )

    @dist_init
    def test_profiler_with_remote_udf(self):
        self._profiler_test_with_rpc(RPCExecMode.REMOTE, my_sleep_func, args=(1,))

    @dist_init
    def test_profiler_with_remote_builtin(self):
        self._profiler_test_with_rpc(
            RPCExecMode.REMOTE, torch.add, args=(torch.ones(1), torch.ones(1))
        )

    @dist_init
    def test_py_class_constructor(self):
        n = self.rank + 1
        dst_rank = n % self.world_size
        ret = rpc.rpc_sync("worker{}".format(dst_rank), MyClass, args=(n,))
        self.assertEqual(ret.a, n)

    @dist_init
    def test_py_class_instance_method(self):
        n = self.rank + 1
        dst_rank = n % self.world_size
        ret = rpc.rpc_sync(
            "worker{}".format(dst_rank), MyClass(2).my_instance_method, args=(n,)
        )
        self.assertEqual(ret, MyClass(2).my_instance_method(n))

    @dist_init
    def test_py_class_method(self):
        n = self.rank + 1
        dst_rank = n % self.world_size
        ret = rpc.rpc_sync(
            "worker{}".format(dst_rank), MyClass.my_class_method, args=(n, n + 1)
        )
        self.assertEqual(ret, MyClass.my_class_method(n, n + 1))

    @dist_init
    def test_py_class_static_method(self):
        n = self.rank + 1
        dst_rank = n % self.world_size
        ret = rpc.rpc_sync(
            "worker{}".format(dst_rank), MyClass.my_static_method, args=(n + 10,)
        )
        self.assertEqual(ret, MyClass.my_static_method(n + 10))

    @dist_init
    def test_py_multi_async_call(self):
        n = self.rank + 1
        dst_rank = n % self.world_size
        dst_worker_info = rpc.get_worker_info("worker{}".format(dst_rank))
        fut1 = rpc.rpc_async(dst_worker_info, MyClass.my_static_method, args=(n + 10,))
        fut2 = rpc.rpc_async(dst_worker_info, min, args=(n, n + 1, n + 2))
        self.assertEqual(fut1.wait(), MyClass.my_static_method(n + 10))
        self.assertEqual(fut2.wait(), min(n, n + 1, n + 2))

    @dist_init
    def test_py_no_return_result(self):
        n = self.rank + 1
        dst_rank = n % self.world_size
        ret = rpc.rpc_sync("worker{}".format(dst_rank), no_result)
        self.assertEqual(ret, no_result())

    @dist_init
    def test_py_tensors(self):
        n = self.rank + 1
        dst_rank = n % self.world_size
        ret = rpc.rpc_sync(
            "worker{}".format(dst_rank),
            my_tensor_function,
            args=(torch.ones(n, n), torch.ones(n, n)),
        )
        self.assertEqual(ret, my_tensor_function(torch.ones(n, n), torch.ones(n, n)))

    @dist_init
    def test_py_tensors_multi_async_call(self):
        futs = []
        n = self.rank + 1
        dst_rank = n % self.world_size
        for i in range(100):
            fut = rpc.rpc_async(
                "worker{}".format(dst_rank),
                my_tensor_function,
                args=(torch.ones(i, i), torch.ones(i, i)),
            )
            futs.append(fut)

        j = 0
        for fut in futs:
            self.assertEqual(
                fut.wait(), my_tensor_function(torch.ones(j, j), torch.ones(j, j))
            )
            j += 1

    @dist_init
    def test_py_tensors_in_container(self):
        n = self.rank + 1
        dst_rank = n % self.world_size
        a = [torch.ones(n, n), torch.ones(n, n)]
        b = TensorClass(build_complex_tensors())
        c = {"foo": torch.ones(n, n), "bar": torch.ones(n, n)}
        ret = rpc.rpc_sync(
            "worker{}".format(dst_rank), my_complex_tensor_function, args=(a, b, c)
        )
        self.assertEqual(ret, my_complex_tensor_function(a, b, c))

    @dist_init
    def test_py_nested_pickle(self):
        n = self.rank + 1
        dst_rank = n % self.world_size

        ret = rpc.rpc_sync(
            "worker{}".format(dst_rank),
            run_nested_pickle,
            args=(MyPickleClass(), torch.ones(2, 2)),
        )

        m = MyPickleClass()
        m.set(my_tensor_function(torch.ones(2, 2), torch.ones(2, 2)))
        self.assertEqual(ret, run_nested_pickle(m, torch.ones(2, 2)))

    @dist_init
    def test_py_function_exception(self):
        n = self.rank + 1
        dst_rank = n % self.world_size
        with self.assertRaises(TypeError):
            ret = rpc.rpc_sync("worker{}".format(dst_rank), no_result, args=(10,))

    @dist_init
    def test_py_raise_in_user_func(self):
        n = self.rank + 1
        dst_rank = n % self.world_size
        fut = rpc.rpc_async("worker{}".format(dst_rank), raise_func)
        with self.assertRaises(ValueError):
            fut.wait()

    @dist_init
<<<<<<< HEAD
    def test_torchscript_function(self):
        dst_worker_name = "worker{}".format((self.rank + 1) % self.world_size)
        local_ret = one_arg(torch.ones(2, 2))
        ret = rpc.rpc_sync(dst_worker_name, one_arg, args=(torch.ones(2, 2),))
        self.assertEqual(ret, local_ret)
        rref = rpc.remote(dst_worker_name, one_arg, args=(torch.ones(2, 2),))
        self.assertEqual(rref.to_here(), local_ret)
        # create rref to itself
        local_rref = rpc.remote("worker{}".format(self.rank), one_arg, args=(torch.ones(2, 2),))
        self.assertEqual(local_rref.to_here(), local_ret)

    @dist_init
    def test_torchscript_function_exception(self):
        dst_worker_name = "worker{}".format((self.rank + 1) % self.world_size)
        with self.assertRaisesRegex(RuntimeError, r"one_arg\(\) expected at most"):
            ret = rpc.rpc_sync(dst_worker_name, one_arg, args=(10, 20))

        with self.assertRaisesRegex(
            RuntimeError, r"one_arg\(\) expected at most"
        ):
            rref = rpc.remote(dst_worker_name, one_arg, args=(10, 20))

    @dist_init
    def test_torchscript_functions_not_supported(self):
        # Right now _rpc_sync_torchscript does not accept annotated torchscript
        # class name or script module class name or their class method names.
        # But rpc_sync still accepts script class name and run it in
        # the same code path as python call.
        # Currently neither rpc_sync or _rpc_sync_torchscript is allowed to
        # accept script module and script module method.
        n = self.rank + 1
        dst_rank = n % self.world_size
        with self.assertRaisesRegex(
            RuntimeError, "attempted to get undefined function"
        ):
            ret = rpc._rpc_sync_torchscript(
                "worker{}".format(dst_rank), _qualified_name(MyScriptClass), args=()
            )
        ret = rpc.rpc_sync("worker{}".format(dst_rank), MyScriptClass, args=())

        with self.assertRaisesRegex(
            RuntimeError, "attempted to get undefined function"
        ):
            ret = rpc._rpc_sync_torchscript(
                "worker{}".format(dst_rank), _qualified_name(MyScriptModule), args=()
            )

        with self.assertRaisesRegex(
            RuntimeError, "attempted to get undefined function"
        ):
            ret = rpc._rpc_sync_torchscript(
                "worker{}".format(dst_rank),
                _qualified_name(MyScriptModule().forward),
                args=(),
            )
        # Python 3.5 and Python 3.6 throw different error message, the only
        # common word can be greped is "pickle".
        with self.assertRaisesRegex(Exception, "pickle"):
            ret = rpc.rpc_sync(
                "worker{}".format(dst_rank), MyScriptModule().forward, args=()
            )

    @dist_init
=======
>>>>>>> 5a535364
    def test_nested_rpc(self):
        n = self.rank + 1
        dst_rank = n % self.world_size
        ret = rpc.rpc_sync(
            "worker{}".format(dst_rank),
            nested_rpc,
            args=("worker{}".format(self.rank),),
        )
        self.assertEqual(ret, torch.ones(2, 2) + 1)

    def _stress_test_rpc(self, f, repeat=1000, args=()):
        n = self.rank + 1
        dst_rank = n % self.world_size
        futs = []
        tik = time.time()
        for _ in range(repeat):
            fut = rpc.rpc_async("worker{}".format(dst_rank), f, args=args)
            futs.append(fut)

        for fut in futs:
            self.assertEqual(fut.wait(), 0)
        tok = time.time()
        print(
            "Rank {} finished testing {} times in {} seconds.".format(
                self.rank, repeat, tok - tik
            )
        )

    @dist_init
    def test_stress_light_rpc(self):
        self._stress_test_rpc(light_rpc)

    @dist_init
    def test_stress_heavy_rpc(self):
        self._stress_test_rpc(heavy_rpc, repeat=20, args=(torch.ones(100, 100),))

    @dist_init
    def test_stress_heavy_rpc_torchscript(self):
        self._stress_test_rpc(heavy_rpc_torchscript, repeat=20, args=(torch.ones(100, 100),))

    @dist_init
    def test_builtin_remote_ret(self):
        n = self.rank + 1
        dst_rank = n % self.world_size
        rref = rpc.remote(
            "worker{}".format(dst_rank),
            torch.add,
            args=(torch.ones(n, n), torch.ones(n, n)),
        )
        self.assertEqual(rref.to_here(), torch.ones(n, n) * 2)

    def _test_multi_remote_call(self, fn, args_fn=lambda x: (), kwargs_fn=lambda x: {}):
        m = 10
        n = self.rank + 1
        dst_rank = n % self.world_size
        rrefs = []
        expected = []
        for i in range(m):
            n = n + i
            rrefs.append(
                rpc.remote(
                    "worker{}".format(dst_rank),
                    fn,
                    args=args_fn(n),
                    kwargs=kwargs_fn(n),
                )
            )
            expected.append(fn(*args_fn(n), **kwargs_fn(n)))

        for i in range(m):
            self.assertEqual(rrefs[i].to_here(), expected[i])

    @dist_init
    def test_multi_builtin_remote_ret(self):
        def args_fn(n):
            return (torch.ones(n, n), torch.ones(n, n))

        self._test_multi_remote_call(torch.add, args_fn=args_fn)

    @dist_init
    def test_py_udf_remote(self):
        n = self.rank + 1
        dst_rank = n % self.world_size
        rref = rpc.remote(
            "worker{}".format(dst_rank),
            my_function,
            kwargs={"a": n, "b": n + 1, "c": n + 2},
        )
        self.assertEqual(rref.to_here(), my_function(n, n + 1, n + 2))

    @dist_init
    def test_multi_py_udf_remote(self):
        def kwargs_fn(n):
            return {"a": torch.ones(n, n), "b": torch.ones(n, n), "c": torch.ones(n, n)}

        self._test_multi_remote_call(my_function, kwargs_fn=kwargs_fn)

    @dist_init
    def test_py_rref_args(self):
        n = self.rank + 1
        dst_rank = n % self.world_size
        rref_a = rpc.remote(
            "worker{}".format(dst_rank), torch.add, args=(torch.ones(n, n), 2)
        )
        rref_b = rpc.remote(
            "worker{}".format(dst_rank), torch.add, args=(torch.ones(n, n), 1)
        )
        rref_c = rpc.remote(
            "worker{}".format(dst_rank), my_rref_function, args=(rref_a, rref_b)
        )
        self.assertEqual(rref_c.to_here(), torch.ones(n, n) + 4)

    @dist_init
    def test_py_rref_args_user_share(self):
        n = self.rank + 1
        owner_rank = n % self.world_size
        user_rank = (n + 1) % self.world_size
        rref_a = rpc.remote(
            "worker{}".format(owner_rank), my_function, args=(torch.ones(n, n), 2, 0)
        )
        rref_b = rpc.remote(
            "worker{}".format(owner_rank), my_function, args=(torch.ones(n, n), 1, 0)
        )
        rref_c = rpc.remote(
            "worker{}".format(user_rank), my_rref_function, args=(rref_a, rref_b)
        )
        self.assertEqual(rref_c.to_here(), torch.ones(n, n) + 4)

    @dist_init
    def test_py_rpc_rref_args(self):
        n = self.rank + 1
        dst_rank = n % self.world_size
        rref_a = rpc.remote(
            "worker{}".format(dst_rank), my_function, args=(torch.ones(n, n), 2, 0)
        )
        rref_b = rpc.remote(
            "worker{}".format(dst_rank), my_function, args=(torch.ones(n, n), 1, 0)
        )

        c = rpc.rpc_sync(
            "worker{}".format(dst_rank), my_rref_function, args=(rref_a, rref_b)
        )

        self.assertEqual(c, torch.ones(n, n) + 4)

    @dist_init
    def test_nested_remote(self):
        n = self.rank + 1
        dst_rank1 = n % self.world_size
        dst_rank2 = (n + 1) % self.world_size

        rref = rpc.remote(
            "worker{}".format(dst_rank1),
            nested_remote,
            args=("worker{}".format(dst_rank2),),
        )
        self.assertEqual(rref.to_here(), torch.ones(2, 2) + 3)

    @dist_init
    def test_nested_rref(self):
        n = self.rank + 1
        dst_rank1 = n % self.world_size
        dst_rank2 = (n + 1) % self.world_size
        rref_of_rrefs = rpc.remote(
            "worker{}".format(dst_rank1),
            nested_rref,
            args=("worker{}".format(dst_rank2),),
        )
        rrefs = rref_of_rrefs.to_here()
        self.assertEqual(len(rrefs), 2)
        self.assertEqual(rrefs[0].to_here(), torch.ones(2, 2) + 1)
        self.assertEqual(rrefs[1].to_here(), torch.ones(2, 2) + 2)

    @dist_init
    def test_nested_rref_stress(self):
        n = self.rank + 1
        dst_rank1 = n % self.world_size
        dst_rank2 = (n + 1) % self.world_size
        all_rrefs = []
        for _ in range(20):
            all_rrefs.append(
                rpc.remote(
                    "worker{}".format(dst_rank1),
                    nested_rref,
                    args=("worker{}".format(dst_rank2),),
                )
            )

        for i in range(20):
            rref_of_rrefs = all_rrefs[i]
            rrefs = rref_of_rrefs.to_here()
            self.assertEqual(len(rrefs), 2)
            self.assertEqual(rrefs[0].to_here(), torch.ones(2, 2) + 1)
            self.assertEqual(rrefs[1].to_here(), torch.ones(2, 2) + 2)

    @dist_init
    def test_multi_layer_nested_async_rpc(self):
        # This test will exit right away, but there will be a chain of async
        # RPCs. The termination algorithm should detect those messages properly.
        # Otherwise, some peer could exit early, leaving others to timeout
        # errors or connection closed errors.
        ttl = 20
        n = self.rank + 1
        dst_rank = n % self.world_size

        multi_layer_nested_async_rpc(dst_rank, self.world_size, ttl)

    @dist_init
    def test_remote_with_exception(self):
        n = self.rank + 1
        dst_rank = n % self.world_size
        # check ref to other workers
        rref = rpc.remote("worker{}".format(dst_rank), raise_func)
        with self.assertRaises(ValueError):
            rref.to_here()
        # check ref to itself
        rref = rpc.remote("worker{}".format(self.rank), no_result, args=(10,))
        with self.assertRaises(TypeError):
            rref.to_here()

    @dist_init
    def test_rpc_return_rref(self):
        n = self.rank + 1
        dst_rank1 = n % self.world_size
        dst_rank2 = (n + 1) % self.world_size
        rref = rpc.rpc_sync(
            "worker{}".format(dst_rank1),
            rpc_return_rref,
            args=("worker{}".format(dst_rank2),),
        )
        self.assertEqual(rref.to_here(), torch.ones(2, 2) + 1)

    @dist_init
    def test_rref_forward_chain(self):
        ttl = 8
        n = self.rank + 1
        dst_rank = n % self.world_size

        rref = rpc.remote(
            "worker{}".format(dst_rank), torch.add, args=(torch.ones(n, n), 1)
        )

        ret_rref = rref_forward_chain(dst_rank, self.world_size, rref, ttl)

        for i in range(ttl):
            self.assertEqual(len(ret_rref), 1)
            ret_rref = ret_rref[0].to_here()

        ret = ret_rref
        self.assertEqual(ret, torch.add(torch.ones(n, n), 1))

    @dist_init
    def test_local_rref_no_fork(self):
        local_rref = RRef(35)
        self.assertEqual(local_rref.local_value(), 35)

    @dist_init
    def test_local_value_not_on_owner(self):
        # ensure that an error message is thrown if a user tries to call
        # local_value() on a non-owning node.
        next_rank = (self.rank + 1) % self.world_size
        rref = rpc.remote(
            "worker{}".format(next_rank), torch.add, args=(torch.ones(1), torch.ones(1))
        )
        with self.assertRaisesRegex(
            RuntimeError, "Call it on worker{}".format(next_rank)
        ):
            rref.local_value()

    @dist_init
    def test_return_local_rrefs(self):
        n = self.rank + 1
        dst_rank = n % self.world_size

        rref_list = rpc.rpc_sync(
            "worker{}".format(dst_rank), get_rref_list, args=([1, 2, 3],)
        )

        for rref in rref_list:
            rpc.rpc_sync(
                rref.owner(),
                _call_method_on_rref,
                args=(MyClass.increment_value, rref, 10),
            )

        rets = [
            rpc.rpc_sync(
                rref.owner(), _call_method_on_rref, args=(MyClass.get_value, rref)
            )
            for rref in rref_list
        ]

        self.assertEqual(rets, [11, 12, 13])

    @dist_init
    def test_owner_equality(self):
        a = RRef(40)
        b = RRef(50)

        other_rank = (self.rank + 1) % self.world_size
        other_a = rpc.remote(
            "worker{}".format(other_rank), torch.add, args=(torch.ones(1), 1)
        )
        other_b = rpc.remote(
            "worker{}".format(other_rank), torch.add, args=(torch.ones(1), 1)
        )
        other_a.to_here()  # to ensure clean termination
        other_b.to_here()

        self.assertNotEqual(a.owner(), 23)
        self.assertEqual(other_a.owner(), other_b.owner())
        self.assertNotEqual(a.owner(), other_a.owner())
        self.assertEqual(other_a.owner(), other_a.owner())
        self.assertEqual(other_a.owner(), other_b.owner())
        self.assertEqual(a.owner(), a.owner())
        self.assertEqual(a.owner(), b.owner())
        self.assertEqual(a.owner(), rpc.get_worker_info())
        x = dict()
        x[a.owner()] = a
        x[other_a.owner()] = other_a
        self.assertEqual(x[a.owner()], a)
        self.assertEqual(x[b.owner()], a)
        self.assertEqual(x[other_a.owner()], other_a)
        self.assertEqual(x[other_b.owner()], other_a)
        self.assertEqual(len(x), 2)

    @dist_init
    def test_pass_local_rrefs(self):
        n = self.rank + 1
        dst_rank = n % self.world_size
        dst_worker = "worker{}".format(dst_rank)

        rref = RRef(40)
        self.assertEqual(
            rpc.rpc_sync(dst_worker, add_rref_to_value, args=(rref, 50)), 90
        )
        self.assertEqual(
            rpc.rpc_async(dst_worker, add_rref_to_value, args=(rref, 50)).wait(), 90
        )
        self.assertEqual(
            rpc.remote(dst_worker, add_rref_to_value, args=(rref, 50)).to_here(), 90
        )

    @dist_init
    def test_remote_same_worker(self):
        n = self.rank + 1
        dst_rank = n % self.world_size
        rref_a = rpc.remote(
            "worker{}".format(dst_rank), torch.add, args=(torch.ones(n, n), 2)
        )
        rref_b = rpc.remote(
            "worker{}".format(dst_rank), torch.add, args=(torch.ones(n, n), 1)
        )
        rref_c = rpc.remote(
            "worker{}".format(dst_rank), my_rref_function, args=(rref_a, rref_b)
        )
        self.assertEqual(rref_c.to_here(), torch.ones(n, n) + 4)

    @dist_init(setup_rpc=True)
    def test_call_method_on_rref(self):
        """
        Tests that it is possible to call an instance method on a remote objet
        by using rref.owner() as destination of the call.
        """
        vals = [10, 2, 5, 7]
        dst_rank = (self.rank + 1) % self.world_size
        dst_worker = "worker{}".format(dst_rank)

        # creates a remote object
        rref = rpc.remote(dst_worker, MyClass, args=(vals[0],))

        # modifies state of the remote object
        rpc.rpc_sync(
            rref.owner(),
            _call_method_on_rref,
            args=(MyClass.increment_value, rref, vals[1]),
        )
        rpc.rpc_async(
            rref.owner(),
            _call_method_on_rref,
            args=(MyClass.increment_value, rref, vals[2]),
        ).wait()
        rpc.remote(
            rref.owner(),
            _call_method_on_rref,
            args=(MyClass.increment_value, rref, vals[3]),
        ).to_here()

        # queries state of the remote object
        result = rpc.rpc_sync(
            dst_worker, _call_method_on_rref, args=(MyClass.get_value, rref)
        )

        self.assertEqual(result, sum(vals))

    def _test_rref_leak(self, ignore_leak):
        rpc.init_rpc(
            name="worker{}".format(self.rank),
            backend=self.rpc_backend,
            rank=self.rank,
            world_size=self.world_size,
            rpc_backend_options=self.rpc_backend_options,
        )

        initialize_pg(self.init_method, self.rank, self.world_size)
        # Wait for all init to complete.
        dist.barrier()

        rref = rpc.remote(
            "worker{}".format((self.rank + 1) % self.world_size),
            torch.add,
            args=(torch.ones(2, 2), 1),
        )

        import torch.distributed.rpc.api as api

        if ignore_leak:
            api._ignore_rref_leak = True
            rpc.shutdown(graceful=True)
        else:
            api._ignore_rref_leak = False
            with self.assertRaisesRegex(RuntimeError, "Leaking RRef"):
                rpc.shutdown(graceful=True)

    @dist_init(setup_rpc=False)
    def test_rref_leak(self):
        self._test_rref_leak(ignore_leak=False)

    @dist_init(setup_rpc=False)
    def test_ignore_rref_leak(self):
        self._test_rref_leak(ignore_leak=True)

    @dist_init
    def test_rref_str(self):
        rref1 = RRef(self.rank)
        id_class = "GloballyUniqueId"
        self.assertEqual(
            "OwnerRRef({}({}, 0))".format(id_class, self.rank), rref1.__str__()
        )

        dst_rank = (self.rank + 1) % self.world_size
        rref2 = rpc.remote(
            "worker{}".format(dst_rank), torch.add, args=(torch.ones(2, 2), 1)
        )
        self.assertEqual(
            rref2.__str__(),
            "UserRRef(RRefId = {0}({1}, 1), ForkId = {0}({1}, 2))".format(
                id_class, self.rank
            ),
        )

    @dist_init
    def test_rref_context_debug_info(self):
        # This test checks local states that are modified by remote workers.
        # This means that we would need barrier before and after every check.
        # The barrier before the check makes sure that all previous states are
        # cleared globally, the barrier after ensures that no following states
        # change gets into the current check.
        initialize_pg(self.init_method, self.rank, self.world_size)

        # Check 1: local RRef does not update owners_ map or add a pending user.
        #################################################

        rref1 = RRef(self.rank)

        # don't need a barrier here as local RRef is handled by this thread
        info = _rref_context_get_debug_info()
        self.assertIn("num_owner_rrefs", info)
        self.assertIn("num_pending_users", info)
        # RRef on local value is not added to context until shared across RPC
        self.assertEqual(0, int(info["num_owner_rrefs"]))
        self.assertEqual(0, int(info["num_pending_users"]))
        # barrier after the check 1
        dist.barrier()

        # Check 2: Sharing RRef as an arg should update owners_ map
        ###########################################################

        dst_rank = (self.rank + 1) % self.world_size
        rpc.rpc_sync("worker{}".format(dst_rank), set_global_rref, args=(rref1,))

        # barrier before check 2
        dist.barrier()

        wait_until_pending_users_flushed()
        info = _rref_context_get_debug_info()
        self.assertIn("num_owner_rrefs", info)
        self.assertEqual(1, int(info["num_owner_rrefs"]))
        # no pending users since the fork is finished
        self.assertEqual(0, int(info["num_pending_users"]))
        # barrier after check 2
        dist.barrier()

        # clear states for check 2
        rpc.rpc_sync("worker{}".format(dst_rank), clear_global_rref)

        # Check 3: rpc.remote call should update owners_ map
        ####################################################
        rref2 = rpc.remote(
            "worker{}".format(dst_rank), torch.add, args=(torch.ones(2, 2), 1)
        )
        rref3 = rpc.remote(
            "worker{}".format(dst_rank), torch.add, args=(torch.ones(2, 2), 1)
        )
        rref2.to_here()
        rref3.to_here()

        # barrier before check 3
        dist.barrier()

        wait_until_pending_users_flushed()
        info = _rref_context_get_debug_info()
        self.assertIn("num_owner_rrefs", info)
        self.assertEqual(2, int(info["num_owner_rrefs"]))
        # no pending users since the fork is finished
        self.assertEqual(0, int(info["num_pending_users"]))

        # barrier after check 3
        dist.barrier()

    @dist_init
    def test_disable_gil_profiling(self):
        # test that rpc.enable_gil_profilig(false) will result in
        # GIL wait time not being recorded.

        # GIL profiling should be disabled by default.
        dst_rank = (self.rank + 1) % self.world_size
        rpc.rpc_sync(
            "worker{}".format(dst_rank), torch.add, args=(torch.ones(1), torch.ones(1))
        )
        info = rpc.api._get_current_rpc_agent().get_debug_info()
        self.assertRaises(KeyError, lambda: info["agent.gil_average_wait_time_us"])
        rpc.enable_gil_profiling(True)
        rpc.rpc_sync(
            "worker{}".format(dst_rank), torch.add, args=(torch.ones(1), torch.ones(1))
        )
        info = rpc.api._get_current_rpc_agent().get_debug_info()
        self.assertIn("agent.gil_average_wait_time_us", info)

    @dist_init
    @requires_process_group_agent("PROCESS_GROUP rpc backend specific test, skip")
    def test_process_group_debug_info(self):
        rpc.enable_gil_profiling(True)
        initialize_pg(self.init_method, self.rank, self.world_size)
        NUM_THREAD = self.rpc_backend_options.num_send_recv_threads

        info = rpc.api._get_current_rpc_agent().get_debug_info()
        self.assertIn("agent.num_pending_requests", info)
        self.assertIn("agent.thread_pool_size", info)
        self.assertIn("agent.num_idle_threads", info)
        self.assertIn("agent.gil_average_wait_time_us", info)
        self.assertEqual(int(info["agent.num_pending_requests"]), 0)
        self.assertEqual(int(info["agent.thread_pool_size"]), NUM_THREAD)
        self.assertEqual(int(info["agent.num_idle_threads"]), NUM_THREAD)
        # for the above check, add a barrier to ensure that another worker
        # cannot send a request before we check num_idle_threads, since we'd
        # use up an idle thread if we start processing that request.
        dist.barrier()
        dst_rank = (self.rank + 1) % self.world_size
        fut = rpc.rpc_async(
            "worker{}".format(dst_rank), set_and_check_done, args=(dst_rank,)
        )
        # blocks until the request arrives
        self.assertEqual(self.rank, VALUE_FUTURE.result())

        info = rpc.api._get_current_rpc_agent().get_debug_info()
        self.assertIn("agent.num_pending_requests", info)
        self.assertIn("agent.thread_pool_size", info)
        self.assertIn("agent.num_idle_threads", info)
        self.assertIn("agent.gil_average_wait_time_us", info)
        self.assertGreaterEqual(float(info["agent.gil_average_wait_time_us"]), 0)
        self.assertEqual(int(info["agent.num_pending_requests"]), 1)
        self.assertEqual(int(info["agent.thread_pool_size"]), NUM_THREAD)
        num_idle_threads = int(info["agent.num_idle_threads"])
        # as we cannot know for sure whether the send thread has returned, there
        # might be either 1 or 2 busy threads
        self.assertTrue(num_idle_threads in [NUM_THREAD - 1, NUM_THREAD - 2])

        # add a barrier to make sure the request is not finished before checking
        # num_pending_requests
        dist.barrier()

        DONE_FUTURE.set_result(self.rank)
        self.assertEqual(dst_rank, fut.wait())

        # add a barrier to make sure the dst_rank has finished processing the
        # request
        dist.barrier()

        info = rpc.api._get_current_rpc_agent().get_debug_info()
        self.assertIn("agent.num_pending_requests", info)
        self.assertIn("agent.thread_pool_size", info)
        self.assertIn("agent.num_idle_threads", info)
        self.assertEqual(int(info["agent.num_pending_requests"]), 0)
        self.assertEqual(int(info["agent.thread_pool_size"]), NUM_THREAD)

        for retry in range(3):
            # even if the future has completed, there is no guarantee that
            # the local send/recv threads would have finished. We try three
            # times. (NB: this might potentially be flaky. If flakiness does
            # occur, then we have to relax the assert.)
            info = rpc.api._get_current_rpc_agent().get_debug_info()
            if int(info["agent.num_idle_threads"]) == NUM_THREAD:
                break
            time.sleep(0.1)
        self.assertEqual(int(info["agent.num_idle_threads"]), NUM_THREAD)

        # add a barrier to make sure SHUTDOWN message is not sent
        dist.barrier()

    @dist_init(setup_rpc=False)
    @requires_process_group_agent("PROCESS_GROUP rpc backend specific test, skip")
    def test_local_shutdown(self):
        # test that we can start RPC and then immediately locally shutdown
        # without sending any messages.
        rpc.init_rpc(
            name="worker%d" % self.rank,
            backend=self.rpc_backend,
            rank=self.rank,
            world_size=self.world_size,
            rpc_backend_options=self.rpc_backend_options,
        )
        # pass in graceful=False to ensure that we don't wait for other workers.
        rpc.shutdown(graceful=False)

    @dist_init
    @unittest.skip("Test is flaky. see https://github.com/pytorch/pytorch/issues/31846")
    def test_debug_info(self):
        # only test keys in this test case. Values should be covered by
        # individual module debug info tests
        import torch.distributed.autograd as dist_autograd

        info = _get_debug_info()
        rref_info = _rref_context_get_debug_info()
        agent_info = rpc.api._get_current_rpc_agent().get_debug_info()
        autograd_info = dist_autograd._get_debug_info()
        common_keys = rref_info.keys() & agent_info.keys() & autograd_info.keys()
        self.assertEqual(0, len(common_keys))
        expected = {}
        expected.update(rref_info)
        expected.update(agent_info)
        expected.update(autograd_info)
        self.assertEqual(expected.keys(), info.keys())

    @dist_init(setup_rpc=False)
    @unittest.skipIf(
        IS_MACOS,
        "Test is flaky on MacOS, see https://github.com/pytorch/pytorch/issues/32019",
    )
    def test_handle_send_exceptions(self):
        # test that if a callee node has gone down, we raise an appropriate
        # exception instead of just crashing.
        rpc.init_rpc(
            name="worker%d" % self.rank,
            backend=self.rpc_backend,
            rank=self.rank,
            world_size=self.world_size,
            rpc_backend_options=self.rpc_backend_options,
        )
        # This barrier is needed to ensure that some workers do not exit before
        # others have been brought up, for non ProcessGroupAgent backends.
        initialize_pg(self.init_method, self.rank, self.world_size)
        dist.barrier()

        if self.rank == 1:
            dst_rank = (self.rank + 1) % self.world_size
            dst_worker = "worker{}".format(dst_rank)
            # allow destination worker to exit without joining
            wait_until_node_failure(dst_rank)
            fut = rpc.rpc_async(dst_worker, torch.add, args=(torch.ones(1), 3))
            # Shutdown sequence is not very well defined and as a result
            # we can see any of these error messages.
            error_str = (
                "Encountered exception in ProcessGroupAgent::enqueueSend"
                if self.rpc_backend == rpc.backend_registry.BackendType.PROCESS_GROUP
                else get_shutdown_error_regex()
            )
            with self.assertRaisesRegex(RuntimeError, error_str):
                fut.wait()
        # exit all workers non-gracefully.
        rpc.shutdown(graceful=False)

    @dist_init(setup_rpc=False)
    @requires_process_group_agent("PROCESS_GROUP rpc backend specific test, skip")
    def test_local_shutdown_with_rpc(self):
        # test that we can start RPC, send RPCs, and then run local shutdown.
        rpc.init_rpc(
            name="worker%d" % self.rank,
            backend=self.rpc_backend,
            rank=self.rank,
            world_size=self.world_size,
            rpc_backend_options=self.rpc_backend_options,
        )
        n = self.rank + 1
        dst_rank = n % self.world_size
        rpc.rpc_sync(
            "worker{}".format(dst_rank),
            torch.add,
            args=(torch.ones(n, n), torch.ones(n, n)),
        )
        # A barrier is needed to ensure that all RPCs are processed.
        # Otherwise, some RPCs can timeout since the receiving end
        # has terminated.
        initialize_pg(self.init_method, self.rank, self.world_size)
        dist.barrier()
        # pass in graceful=False to ensure that we don't wait for other workers.
        rpc.shutdown(graceful=False)

    @dist_init(setup_rpc=False)
    def test_get_rpc_timeout(self):
        timeout = timedelta(seconds=1)

        # A new `RpcBackendOptions` is constructed
        # when accessing `self.rpc_backend_options`.
        rpc_backend_options = self.rpc_backend_options
        rpc_backend_options.rpc_timeout = timeout

        rpc.init_rpc(
            name="worker{}".format(self.rank),
            backend=self.rpc_backend,
            rank=self.rank,
            world_size=self.world_size,
            rpc_backend_options=rpc_backend_options,
        )
        set_timeout = rpc.get_rpc_timeout()
        self.assertEqual(timeout, set_timeout)
        rpc.shutdown()

    @dist_init
    @requires_process_group_agent("PROCESS_GROUP rpc backend specific test, skip")
    def test_rpc_timeouts(self):
        dst_rank = (self.rank + 1) % self.world_size
        rpc._set_rpc_timeout(timedelta(milliseconds=1))
        # futures should time out and be marked with an exception indicating it as such.
        futs = [
            rpc.rpc_async("worker{}".format(dst_rank), my_sleep_func, args=())
            for _ in range(10)
        ]
        for fut in futs:
            with self.assertRaisesRegex(RuntimeError, "RPC ran for more than"):
                fut.wait()

        # ensure that if a new timeout is set old futures don't time out but new ones do.
        rpc._set_rpc_timeout(timedelta(seconds=200))
        # create a longstanding RPC.
        fut1 = rpc.rpc_async("worker{}".format(dst_rank), my_sleep_func, args=(1,))
        # now, set a short timeout.
        rpc._set_rpc_timeout(timedelta(milliseconds=1))
        # f2 should time out, f should not.
        fut2 = rpc.rpc_async("worker{}".format(dst_rank), my_sleep_func, args=(1,))
        with self.assertRaises(RuntimeError):
            fut2.wait()
        fut1.wait()

        # future should run to completion if the timeout is zero.
        rpc._set_rpc_timeout(timedelta(seconds=0))
        rpc.rpc_async("worker{}".format(dst_rank), my_sleep_func, args=()).wait()

        # reset to default timeout so shutdown messages can process cleanly.
        rpc._set_rpc_timeout(rpc.constants.DEFAULT_RPC_TIMEOUT)

    def test_requires_process_group_agent_decorator(self):
        @requires_process_group_agent("test_func did not run")
        def test_func():
            return "expected result"

        if dist_utils.TEST_CONFIG.rpc_backend_name == "PROCESS_GROUP":
            self.assertEqual(test_func(), "expected result")

    def test_dist_init_decorator(self):
        @dist_init(setup_rpc=False)
        def test_func(self):
            return "expected result"

        self.assertEqual(test_func(self), "expected result")

        @dist_init
        def test_func(self):
            return "expected result"

        self.assertEqual(test_func(self), "expected result")

    def test_use_rpc_pickler(self):
        class TestPickler:
            pass

        test_pickler = TestPickler()
        with _use_rpc_pickler(test_pickler):
            self.assertTrue(torch.distributed.rpc.api._default_pickler is test_pickler)
        self.assertTrue(
            torch.distributed.rpc.api._default_pickler is _internal_rpc_pickler
        )

    @dist_init
    def test_function_not_on_callee(self):
        # test that if a function does not exist on a callee, we don't crash,
        # instead we get an AttributeError indicating that the func does not exist.
        this_module = sys.modules[__name__]
        caller_worker = "worker0"
        callee_worker = "worker1"

        if self.rank == 1:
            # Use delattr to remove the binding of a func on this nodes
            delattr(this_module, "foo_add")
            # notify remote end that we have removed it.
            rpc.rpc_sync(caller_worker, set_value, args=(self.rank,))

        if self.rank == 0:
            # func exists on caller, but not callee.
            # wait for remote end to remove the binding of foo_add func.
            wait_for_value_future()
            # Ensure that we have the attribute on this module. Otherwise, the test could fail due to a caller-side pickling error.
            self.assertTrue(hasattr(this_module, "foo_add"))
            with self.assertRaisesRegex(
                AttributeError, "RPC pickler does not serialize"
            ):
<<<<<<< HEAD
                rpc.rpc_sync(callee_worker, foo_add, args=())
        self.assertTrue(torch.distributed.rpc.api._default_pickler is _internal_rpc_pickler)


@unittest.skipIf(
    sys.version_info < (3, 0),
    "Pytorch distributed rpc package " "does not support python2",
)
class RpcJitTest(RpcAgentTestFixture):
    @dist_init
    def test_rref_as_arg(self):
        n = self.rank + 1
        dst_rank = n % self.world_size
        rref_var = rpc_return_rref("worker{}".format(dst_rank))

        @torch.jit.script
        def rref_tensor_to_here(rref_var):
            # type: (RRef[Tensor]) -> Tensor
            return rref_var.to_here()

        res = rref_tensor_to_here(rref_var)
        self.assertEqual(res, torch.ones(2, 2) + 1)

    @dist_init
    def test_rref_is_owner(self):
        n = self.rank + 1
        dst_rank = n % self.world_size
        rref_var = rpc_return_rref("worker{}".format(dst_rank))

        @torch.jit.script
        def rref_tensor_is_owner(rref_var):
            # type: (RRef[Tensor]) -> bool
            return rref_var.is_owner()

        res = rref_tensor_is_owner(rref_var)
        self.assertEqual(res, False)

    @dist_init
    def test_my_script_module_with_rrefs(self):
        n = self.rank + 1
        dst_rank = n % self.world_size

        module_with_rrefs = MyScriptModuleWithRRefs("worker{}".format(dst_rank))
        res = module_with_rrefs()
        res_hat = [torch.ones(2, 2) + 1 for _ in range(4)]
        self.assertEquals(res, res_hat)

    @dist_init
    def test_rref_python_annotation(self):
        n = self.rank + 1
        dst_rank = n % self.world_size
        rref_var = rpc_return_rref("worker{}".format(dst_rank))

        @torch.jit.ignore
        def rref_python_annotation(rref_var):
            # type: (RRef[Tensor]) -> RRef[Tensor]
            return rref_var

        @torch.jit.script
        def rref_script_annotation(rref_var):
            # type: (RRef[Tensor]) -> Tensor
            return rref_python_annotation(rref_var).to_here()

        res = rref_script_annotation(rref_var)
        self.assertEqual(res, torch.ones(2, 2) + 1)

    @dist_init
    def test_local_rref_with_script_module(self):
        n = self.rank + 1
        dst_rank = n % self.world_size

        # create a local RRef on dst_rank that holds a ScriptModule
        rref_module_sync = rpc.rpc_sync("worker{}".format(dst_rank), create_local_rref, args=())

        # pass the dst_rank local created RRef module to jit function
        # this ensures that the RRef created in the dst_rank worker
        # is holding a valid IValue with ScriptModule type instead of
        # a blind PyObjectType
        res = rref_myscriptmodule_forward(rref_module_sync)

        self.assertEqual(res, MyScriptModule().forward())
=======
                rpc.rpc_sync(callee_worker, foo_add, args=())
>>>>>>> 5a535364
<|MERGE_RESOLUTION|>--- conflicted
+++ resolved
@@ -257,73 +257,6 @@
     global_rref = None
 
 
-<<<<<<< HEAD
-@torch.jit.script
-def one_arg(value):
-    return value + 1
-
-
-class MyScriptModuleWithRRefs(torch.jit.ScriptModule):
-    def __init__(self, dst_worker):
-        super().__init__()
-        self.rrefs = []
-        for _ in range(4):
-            self.rrefs.append(rpc_return_rref(dst_worker))
-
-    @torch.jit.script_method
-    def forward(self):
-        # type: () -> List[Tensor]
-        return_list = []
-        for rref in self.rrefs:
-            return_list.append(rref.to_here())
-
-        return return_list
-
-
-@torch.jit.script
-class MyScriptClass:
-    def __init__(self):
-        self.a = 10
-
-
-@torch.jit.interface
-class MyModuleInterface(torch.nn.Module):
-    def forward(self):
-        # type: () -> Tensor
-        pass
-
-class MyScriptModule(torch.jit.ScriptModule):
-    def __init__(self):
-        super().__init__()
-        self.a = torch.randn(5)
-
-    @torch.jit.script_method
-    def forward(self):
-        # type: () -> Tensor
-        return self.a
-
-
-def create_local_rref():
-    script_mod = MyScriptModule()
-    return rpc.RRef(script_mod)
-
-
-@torch.jit.script
-def rref_myscriptmodule_forward(rref_module):
-    # type: (RRef[MyModuleInterface]) -> Tensor
-    return rref_module.to_here().forward()
-
-=======
->>>>>>> 5a535364
-
-# load_tests from common_utils is used to automatically filter tests for
-# sharding on sandcastle. This line silences flake warnings
-load_tests = load_tests
-
-
-@unittest.skipIf(
-    not torch._six.PY3, "Pytorch distributed rpc package does not support python2"
-)
 class RpcTest(RpcAgentTestFixture):
     @dist_init
     def test_worker_id(self):
@@ -872,72 +805,6 @@
             fut.wait()
 
     @dist_init
-<<<<<<< HEAD
-    def test_torchscript_function(self):
-        dst_worker_name = "worker{}".format((self.rank + 1) % self.world_size)
-        local_ret = one_arg(torch.ones(2, 2))
-        ret = rpc.rpc_sync(dst_worker_name, one_arg, args=(torch.ones(2, 2),))
-        self.assertEqual(ret, local_ret)
-        rref = rpc.remote(dst_worker_name, one_arg, args=(torch.ones(2, 2),))
-        self.assertEqual(rref.to_here(), local_ret)
-        # create rref to itself
-        local_rref = rpc.remote("worker{}".format(self.rank), one_arg, args=(torch.ones(2, 2),))
-        self.assertEqual(local_rref.to_here(), local_ret)
-
-    @dist_init
-    def test_torchscript_function_exception(self):
-        dst_worker_name = "worker{}".format((self.rank + 1) % self.world_size)
-        with self.assertRaisesRegex(RuntimeError, r"one_arg\(\) expected at most"):
-            ret = rpc.rpc_sync(dst_worker_name, one_arg, args=(10, 20))
-
-        with self.assertRaisesRegex(
-            RuntimeError, r"one_arg\(\) expected at most"
-        ):
-            rref = rpc.remote(dst_worker_name, one_arg, args=(10, 20))
-
-    @dist_init
-    def test_torchscript_functions_not_supported(self):
-        # Right now _rpc_sync_torchscript does not accept annotated torchscript
-        # class name or script module class name or their class method names.
-        # But rpc_sync still accepts script class name and run it in
-        # the same code path as python call.
-        # Currently neither rpc_sync or _rpc_sync_torchscript is allowed to
-        # accept script module and script module method.
-        n = self.rank + 1
-        dst_rank = n % self.world_size
-        with self.assertRaisesRegex(
-            RuntimeError, "attempted to get undefined function"
-        ):
-            ret = rpc._rpc_sync_torchscript(
-                "worker{}".format(dst_rank), _qualified_name(MyScriptClass), args=()
-            )
-        ret = rpc.rpc_sync("worker{}".format(dst_rank), MyScriptClass, args=())
-
-        with self.assertRaisesRegex(
-            RuntimeError, "attempted to get undefined function"
-        ):
-            ret = rpc._rpc_sync_torchscript(
-                "worker{}".format(dst_rank), _qualified_name(MyScriptModule), args=()
-            )
-
-        with self.assertRaisesRegex(
-            RuntimeError, "attempted to get undefined function"
-        ):
-            ret = rpc._rpc_sync_torchscript(
-                "worker{}".format(dst_rank),
-                _qualified_name(MyScriptModule().forward),
-                args=(),
-            )
-        # Python 3.5 and Python 3.6 throw different error message, the only
-        # common word can be greped is "pickle".
-        with self.assertRaisesRegex(Exception, "pickle"):
-            ret = rpc.rpc_sync(
-                "worker{}".format(dst_rank), MyScriptModule().forward, args=()
-            )
-
-    @dist_init
-=======
->>>>>>> 5a535364
     def test_nested_rpc(self):
         n = self.rank + 1
         dst_rank = n % self.world_size
@@ -1754,88 +1621,4 @@
             with self.assertRaisesRegex(
                 AttributeError, "RPC pickler does not serialize"
             ):
-<<<<<<< HEAD
-                rpc.rpc_sync(callee_worker, foo_add, args=())
-        self.assertTrue(torch.distributed.rpc.api._default_pickler is _internal_rpc_pickler)
-
-
-@unittest.skipIf(
-    sys.version_info < (3, 0),
-    "Pytorch distributed rpc package " "does not support python2",
-)
-class RpcJitTest(RpcAgentTestFixture):
-    @dist_init
-    def test_rref_as_arg(self):
-        n = self.rank + 1
-        dst_rank = n % self.world_size
-        rref_var = rpc_return_rref("worker{}".format(dst_rank))
-
-        @torch.jit.script
-        def rref_tensor_to_here(rref_var):
-            # type: (RRef[Tensor]) -> Tensor
-            return rref_var.to_here()
-
-        res = rref_tensor_to_here(rref_var)
-        self.assertEqual(res, torch.ones(2, 2) + 1)
-
-    @dist_init
-    def test_rref_is_owner(self):
-        n = self.rank + 1
-        dst_rank = n % self.world_size
-        rref_var = rpc_return_rref("worker{}".format(dst_rank))
-
-        @torch.jit.script
-        def rref_tensor_is_owner(rref_var):
-            # type: (RRef[Tensor]) -> bool
-            return rref_var.is_owner()
-
-        res = rref_tensor_is_owner(rref_var)
-        self.assertEqual(res, False)
-
-    @dist_init
-    def test_my_script_module_with_rrefs(self):
-        n = self.rank + 1
-        dst_rank = n % self.world_size
-
-        module_with_rrefs = MyScriptModuleWithRRefs("worker{}".format(dst_rank))
-        res = module_with_rrefs()
-        res_hat = [torch.ones(2, 2) + 1 for _ in range(4)]
-        self.assertEquals(res, res_hat)
-
-    @dist_init
-    def test_rref_python_annotation(self):
-        n = self.rank + 1
-        dst_rank = n % self.world_size
-        rref_var = rpc_return_rref("worker{}".format(dst_rank))
-
-        @torch.jit.ignore
-        def rref_python_annotation(rref_var):
-            # type: (RRef[Tensor]) -> RRef[Tensor]
-            return rref_var
-
-        @torch.jit.script
-        def rref_script_annotation(rref_var):
-            # type: (RRef[Tensor]) -> Tensor
-            return rref_python_annotation(rref_var).to_here()
-
-        res = rref_script_annotation(rref_var)
-        self.assertEqual(res, torch.ones(2, 2) + 1)
-
-    @dist_init
-    def test_local_rref_with_script_module(self):
-        n = self.rank + 1
-        dst_rank = n % self.world_size
-
-        # create a local RRef on dst_rank that holds a ScriptModule
-        rref_module_sync = rpc.rpc_sync("worker{}".format(dst_rank), create_local_rref, args=())
-
-        # pass the dst_rank local created RRef module to jit function
-        # this ensures that the RRef created in the dst_rank worker
-        # is holding a valid IValue with ScriptModule type instead of
-        # a blind PyObjectType
-        res = rref_myscriptmodule_forward(rref_module_sync)
-
-        self.assertEqual(res, MyScriptModule().forward())
-=======
-                rpc.rpc_sync(callee_worker, foo_add, args=())
->>>>>>> 5a535364
+                rpc.rpc_sync(callee_worker, foo_add, args=())