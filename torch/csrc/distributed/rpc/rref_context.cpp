#include <torch/csrc/distributed/rpc/rref_context.h>
#include <torch/csrc/distributed/rpc/rref_proto.h>

#include <sstream>

namespace torch {
namespace distributed {
namespace rpc {

namespace callback {
void confirmPendingUser(
    const rpc::Message& message,
    const c10::optional<utils::FutureError>& futErr) {
  RRefContext::handleException(futErr);
  auto rr = RemoteRet::fromMessage(message);
  auto& ctx = RRefContext::getInstance();
  ctx.delPendingUser(rr->forkId());
}

void finishCreatingOwnerRRef(
    const Message& message,
    const c10::optional<utils::FutureError>& futErr) {
  RRefContext::handleException(futErr);
  auto rr = RemoteRet::fromMessage(message);
  TORCH_INTERNAL_ASSERT(
      rr->rrefId() == rr->forkId(),
      "Expecting an OwnerRRef as RemoteRet but got a fork.");
  auto& ctx = RRefContext::getInstance();
  ctx.delForkOfOwner(rr->rrefId(), rr->rrefId());
}

} // namespace callback

// Keys for RRef-related debug information.
const std::string kNumOwnerRRefs = "num_owner_rrefs";
const std::string kNumPendingUsers = "num_pending_users";

RRefContext& RRefContext::getInstance() {
  // Leaky singleton to avoid module destructor races.
  static RRefContext* context = new RRefContext(RpcAgent::getCurrentRpcAgent());
  return *context;
}

std::vector<std::shared_ptr<RRef>> RRefContext::destroyInstance(
    bool ignoreRRefLeak) {
  auto& ctx = RRefContext::getInstance();
  {
    std::lock_guard<std::mutex> lock(ctx.destroyedMutex_);
    ctx.destroyed_ = true;
  }
  ctx.checkRRefLeaks(ignoreRRefLeak);
  std::vector<std::shared_ptr<RRef>> deletedRRefs;
  for (auto& entry : ctx.owners_) {
    auto rref = entry.second;
    if (rref->isPyObj()) {
      deletedRRefs.emplace_back(std::move(rref));
    }
  }
  ctx.owners_.clear();
  return deletedRRefs;
}

void RRefContext::handleException(
    const c10::optional<utils::FutureError>& futErr) {
  if (futErr) {
    // TODO: allow users to register an error handler and call it here.
    VLOG(1) << "Got exception: " << (*futErr).what();
    throw std::runtime_error((*futErr).what());
  }
}

RRefContext::RRefContext(std::shared_ptr<RpcAgent> agent)
    : agent_(std::move(agent)), destroyed_(false) {}

RRefContext::~RRefContext() {
  if (!owners_.empty()) {
    VLOG(1) << "Destructing RRefContext with non-empty OwnerRRef set. "
            << "This would likely cause Python deref error. "
            << "Make sure destroyInstance() is invoked before destruction.";
  }
}

std::unordered_map<std::string, std::string> RRefContext::getDebugInfo() {
  std::unordered_map<std::string, std::string> info;
  std::unique_lock<std::mutex> lock(mutex_);
  auto ownerSize = owners_.size();
  auto numPendingUsers = pendingUsers_.size();
  lock.unlock();
  info[kNumOwnerRRefs] = c10::to_string(ownerSize);
  info[kNumPendingUsers] = c10::to_string(numPendingUsers);
  return info;
}

void RRefContext::checkRRefLeaks(bool ignoreRRefLeak) {
  if (!forks_.empty()) {
    std::stringstream ss;
    for (auto& entry : forks_) {
      const RRefId& rrefId = entry.first;
      for (const auto& forkId : entry.second) {
        ss << "Leaking RRef " << rrefId << " with fork Id " << forkId
           << std::endl;
      }
    }

    LOG(WARNING)
        << "Detected RRef Leaks during shutdown. This usually "
        << "occurs when the application code still holds references to RRef "
        << "instances when calling shutdown(). If the program has "
        << "completed correctly and the process is exiting, it is OK to "
        << "ignore these leaks. However, if you program will keep running "
        << "after this, these leaks could result in memory leaks on RRef "
        << "owners. Please make sure all RRefs are out of scope and Python "
        << "GC has deleted them before calling shutdown(): \n"
        << ss.str();
    if (!ignoreRRefLeak) {
      TORCH_CHECK(false, ss.str());
    }
  }
}

c10::intrusive_ptr<UserRRef> RRefContext::createUserRRef(
    worker_id_t ownerId,
    const TypePtr& type) {
  TORCH_CHECK(ownerId != getWorkerId(), "Cannot create UserRRef on owner.");
  // Explicitly creating rrefId before forkId to make sure the order is
  // deterministic, as the argument evaluation order is system and compiler
  // dependent.
  const auto rrefId = genGloballyUniqueId();
  const auto forkId = genGloballyUniqueId();
  return createUserRRef(ownerId, rrefId, forkId, type);
}

c10::intrusive_ptr<UserRRef> RRefContext::createUserRRef(
    worker_id_t ownerId,
    const RRefId& rrefId,
    const ForkId& forkId,
    const TypePtr& type) {
  TORCH_CHECK(ownerId != getWorkerId(), "RRef owner cannot create user RRef.");
  // RRefContext does not track user RRefs, it will be destructed when there
  // is no shared_ptrs pointing to it.
  //
  // NB: cannot use make_shared here as the constructor of UserRRef is private.
  // NB: This UserRRef has not been confirmed by the owner yet. This function's
  // call site is responsible for adding this UserRRef to pendingUsers_.
  // Currently, there are two call sites.
  // (1) The creator user in python_functions.cpp
  // (2) The callee user in RRefContext::notifyOwnerAndParentOfFork.
  //
  // The reason for not adding the pending user here is to put addPendingUser()
  // close to where the RPC occurs, and it is more clear to pair it with
  // deletePendingUser() in the response callback at the call site.
  return c10::make_intrusive<UserRRef>(ownerId, rrefId, forkId, type);
}

void RRefContext::delUser(
    const worker_id_t owner,
    const RRefId& rrefId,
    const ForkId& forkId) {
  std::lock_guard<std::mutex> lock(destroyedMutex_);
  if (!destroyed_) {
    auto fm = agent_->send(
        agent_->getWorkerInfo(owner),
        RRefUserDelete(rrefId, forkId).toMessage());

    fm->addCallback([](const Message& /* unused */,
                       const c10::optional<utils::FutureError>& futErr) {
      RRefContext::handleException(futErr);
    });
  }
}

<<<<<<< HEAD
c10::intrusive_ptr<RRef> RRefContext::getOrCreateRRef(
    const RRefForkData& rfd,
=======
std::shared_ptr<RRef> RRefContext::getOrCreateRRef(
    const RRefForkData& rrefForkData,
>>>>>>> 8ddd5bb0
    const TypePtr& type) {
  auto& ownerId = rrefForkData.ownerId_;
  auto& rrefId = rrefForkData.rrefId_;
  auto& forkId = rrefForkData.forkId_;
  if (ownerId == getWorkerId()) {
    auto ownerRRef = getOwnerRRef(rrefId);
    TORCH_INTERNAL_ASSERT(ownerRRef->type() == type);
    return ownerRRef;
  } else {
    return createUserRRef(ownerId, rrefId, forkId, type);
  }
}

c10::intrusive_ptr<OwnerRRef> RRefContext::getOrCreateOwnerRRef(
    const RRefId& rrefId,
    const TypePtr& type) {
  std::lock_guard<std::mutex> lock(mutex_);
  const auto iter = owners_.find(rrefId);
  if (iter == owners_.end()) {
    // Scenario (1) the first time this owner knows about this RRef
    //
    // NB: cannot use make_shared here as the constructor of OwnerRRef is
    // private.
    auto rref = c10::make_intrusive<OwnerRRef>(getWorkerId(), rrefId, type);
    owners_[rref->rrefId()] = rref;
    ownerCV_.notify_all();
    return rref;
  } else {
    // Scenario (2) retrieving an existing RRef
    auto ownerRRef =
        c10::static_intrusive_pointer_cast<OwnerRRef>(iter->second);
    TORCH_INTERNAL_ASSERT(ownerRRef->type() == type);
    return ownerRRef;
  }
}

c10::intrusive_ptr<OwnerRRef> RRefContext::createOwnerRRef(
    const TypePtr& type) {
  // Don't add this OnwerRRef to the owners_ map yet, otherwise
  // it will never be removed from there. Instead, only add it to the
  // map in prepareChildFork, in case this local RRef is being passed
  // to another worker.
  return c10::make_intrusive<OwnerRRef>(
      getWorkerId(), genGloballyUniqueId(), type);
}

c10::intrusive_ptr<OwnerRRef> RRefContext::getOwnerRRef(const RRefId& rrefId) {
  std::unique_lock<std::mutex> lock(mutex_);
  const auto iter = owners_.find(rrefId);
  if (iter == owners_.end()) {
    // Scenario (1) RRef is used before it is created
    ownerCV_.wait(lock, [&] { return owners_.find(rrefId) != owners_.end(); });
    return c10::static_intrusive_pointer_cast<OwnerRRef>(owners_[rrefId]);
  } else {
    // Scenario (2) retrieving an existing RRef
    return c10::static_intrusive_pointer_cast<OwnerRRef>(iter->second);
  }
}

<<<<<<< HEAD
RRefForkData RRefContext::prepareChildFork(
    const c10::intrusive_ptr<RRef>& rref) {
  auto rfd = rref->fork();
=======
RRefForkData RRefContext::prepareChildFork(const std::shared_ptr<RRef>& rref) {
  auto rrefForkData = rref->fork();
>>>>>>> 8ddd5bb0
  if (rref->isOwner()) {
    // Note [Early Fork Registration]
    // ~~~~~~~~~~~~~~~~~~~~~~~~~~~~~~
    // If the parent (caller) is the owner, directly register the fork, instead
    // of waiting for another RREF_FORK_REQUEST or RREF_CHILD_ACCEPT message. An
    // Alternative is adding the fork when the callee user ACKs. However, before
    // that, the owner still have to adds the OwnerRRef into some map to keep it
    // alive (e.g., in pendingChildren_). Hence, adding the fork here or in the
    // ACK does not making any difference but only add complexity.
    // TODO: When adding failure retries and timeout, this fork needs to be
    // deleted if the owner does not receive the ACK within the timeout.
    addForkOfOwner(rrefForkData.rrefId_, rrefForkData.forkId_);
    // ensure that this RRef is in the owners_ list to keep it alive.
    // this is needed for OwnerRRefs that were created locally.
    {
      std::lock_guard<std::mutex> lock(mutex_);
      owners_[rref->rrefId()] = rref;
    }
  } else {
    // Note [Useful Phantom Fork ID for User to Owner Call]
    // ~~~~~~~~~~~~~~~~~~~~~~~~~~~~~~
    // If the callee of dist.remote or dist.rpc is the owner of this RRef, the
    // callee will not create a fork using this rrefForkData.forkId_, because
    // the owner will only keep one `OwnerRRef` instance and will not create any
    // `UserRRef` instances. However, this rrefForkData.forkId_ is still
    // necessary, as the caller user needs to keep this `UserRRef` alive until
    // it gets the ACK from the callee owner. Otherwise, the delete message
    // could arrive at the owner before this dist.rpc or dist.remote call, which
    // could potentially trigger the `OwnerRRef` to be deleted before running
    // the user code.
    addPendingChild(rrefForkData.forkId_, rref);
  }
  return rrefForkData;
}

void RRefContext::notifyOwnerAndParentOfFork(
    const ForkId& forkId,
    worker_id_t parent,
    const c10::intrusive_ptr<RRef>& rref) {
  if (parent == rref->owner()) {
    if (parent == agent_->getWorkerInfo().id_) {
      // Owner sending RRef to self, remove the forkId as it was added during
      // pickling
      auto deletedRRef = delForkOfOwner(rref->rrefId(), forkId);
      if (deletedRRef) {
        TORCH_INTERNAL_ASSERT(
            deletedRRef->rrefId() == rref->rrefId(),
            "Deleting a fork of ",
            rref->rrefId(),
            " triggered deleting the OwnerRRef of ",
            deletedRRef->rrefId());
        // NB: not necessary to reset deletedRRef as rref is another shared_ptr
        // instance pointing to the same OwnerRRef.
      }
    } else {
      // If the parent is the owner, this fork has already been added into the
      // forks_ map when the owner sends the message to the callee user. Hence,
      // it is not necessary to send another RREF_CHILD_ACCEPT or
      // RREF_FORK_REQUEST back to the owner. See Note [Early Fork
      // Registration].
    }
    return;
  }

  if (rref->isOwner()) {
    // See Note [Useful Phantom Fork ID for User to Owner Call]
    // In this case, the owner is the caller, and it does not add the fork id
    // into forks_. Because, there will be no real `UserRRef` associated with
    // this fork ID.
    auto fm = agent_->send(
        agent_->getWorkerInfo(parent), RRefChildAccept(forkId).toMessage());
    fm->addCallback([](const Message& /* unused */,
                       const c10::optional<utils::FutureError>& futErr) {
      handleException(futErr);
    });
  } else {
    auto fm = agent_->send(
        agent_->getWorkerInfo(rref->owner()),
        RRefForkRequest(rref->rrefId(), forkId).toMessage());

    addPendingUser(forkId, rref);
    fm->addCallback([this, forkId, parent](
                        const Message& /* unused */,
                        const c10::optional<utils::FutureError>& futErr) {
      handleException(futErr);
      this->finishForkRequest(forkId, parent);
    });
  }
}

void RRefContext::addPendingChild(
    const ForkId& forkId,
    const c10::intrusive_ptr<RRef>& rref) {
  // see Note [Early Fork Registration]
  // If the parent is the owner, it should directly add the child UserRRef as a
  // fork.
  TORCH_INTERNAL_ASSERT(
      !rref->isOwner(), "OwnerRRef should not have a pending child.");
  std::lock_guard<std::mutex> lock(mutex_);
  TORCH_INTERNAL_ASSERT(
      pendingChildren_.find(forkId) == pendingChildren_.end(),
      "Inconsistent states: attempt to add the same child fork twice.");
  pendingChildren_[forkId] = rref;
}

void RRefContext::delPendingChild(const ForkId& forkId) {
  std::lock_guard<std::mutex> lock(mutex_);
  auto iter = pendingChildren_.find(forkId);
  TORCH_INTERNAL_ASSERT(
      iter != pendingChildren_.end(),
      "Inconsistent states: attempt to delete a non-exist child fork.");
  pendingChildren_.erase(iter);
}

void RRefContext::addPendingUser(
    const ForkId& forkId,
    const c10::intrusive_ptr<RRef>& rref) {
  TORCH_INTERNAL_ASSERT(
      !rref->isOwner(), "Attempt to add an OwnerRRef as a pending User.");
  std::lock_guard<std::mutex> lock(mutex_);
  TORCH_INTERNAL_ASSERT(
      pendingUsers_.find(forkId) == pendingUsers_.end(),
      "Inconsistent states: attempt to add the same UserRRef twice.");
  pendingUsers_[forkId] = rref;
}

void RRefContext::delPendingUser(const ForkId& forkId) {
  std::lock_guard<std::mutex> lock(mutex_);
  auto iter = pendingUsers_.find(forkId);
  TORCH_INTERNAL_ASSERT(
      iter != pendingUsers_.end(),
      "Inconsistent states: attempt to delete a non-exist UserRRef.");
  pendingUsers_.erase(iter);
}

void RRefContext::finishForkRequest(const ForkId& forkId, worker_id_t parent) {
  delPendingUser(forkId);
  auto fm = agent_->send(
      agent_->getWorkerInfo(parent), RRefChildAccept(forkId).toMessage());

  fm->addCallback([](const Message& /* unused */,
                     const c10::optional<utils::FutureError>& futErr) {
    handleException(futErr);
  });
}

void RRefContext::addSelfAsFork(c10::intrusive_ptr<OwnerRRef>& rref) {
  std::lock_guard<std::mutex> lock(mutex_);
  const auto& rrefId = rref->rrefId();
  owners_[rrefId] = rref;
  auto& rrefForks = forks_[rrefId];
  TORCH_INTERNAL_ASSERT(
      rrefForks.find(rrefId) == rrefForks.end(),
      "Attempt to add self as fork twice ",
      rrefId);
  rrefForks.insert(rrefId);
}

void RRefContext::addForkOfOwner(const RRefId& rrefId, const ForkId& forkId) {
  std::lock_guard<std::mutex> lock(mutex_);
  auto& rrefForks = forks_[rrefId];
  TORCH_INTERNAL_ASSERT(
      rrefForks.find(forkId) == rrefForks.end(),
      "Got fork notification twice on the same RRef ",
      forkId);
  rrefForks.insert(forkId);
}

<<<<<<< HEAD
void RRefContext::delForkOfOwner(const RRefId& rrefId, const ForkId& forkId) {
  c10::intrusive_ptr<RRef> deletedRRef;
=======
std::shared_ptr<RRef> RRefContext::delForkOfOwner(
    const RRefId& rrefId,
    const ForkId& forkId) {
  std::shared_ptr<RRef> deletedRRef = nullptr;
>>>>>>> 8ddd5bb0
  {
    std::lock_guard<std::mutex> lock(mutex_);
    auto rrefIter = forks_.find(rrefId);
    TORCH_INTERNAL_ASSERT(
        rrefIter != forks_.end(),
        "Inconsistent states, deleting a fork before the owner knows it.");
    auto& rrefForks = rrefIter->second;
    auto forkIter = rrefForks.find(forkId);
    TORCH_INTERNAL_ASSERT(
        forkIter != rrefForks.end(),
        "Attempt to delete a non-exist fork ",
        forkId);

    rrefForks.erase(forkId);

    if (rrefForks.empty()) {
      auto ownerIter = owners_.find(rrefId);
      if (ownerIter != owners_.end()) {
        deletedRRef = ownerIter->second;
        owners_.erase(ownerIter);
      }
      forks_.erase(rrefIter);
    }
  }
  return deletedRRef;
}

} // namespace rpc
} // namespace distributed
} // namespace torch<|MERGE_RESOLUTION|>--- conflicted
+++ resolved
@@ -41,7 +41,7 @@
   return *context;
 }
 
-std::vector<std::shared_ptr<RRef>> RRefContext::destroyInstance(
+std::vector<c10::intrusive_ptr<RRef>> RRefContext::destroyInstance(
     bool ignoreRRefLeak) {
   auto& ctx = RRefContext::getInstance();
   {
@@ -49,7 +49,7 @@
     ctx.destroyed_ = true;
   }
   ctx.checkRRefLeaks(ignoreRRefLeak);
-  std::vector<std::shared_ptr<RRef>> deletedRRefs;
+  std::vector<c10::intrusive_ptr<RRef>> deletedRRefs;
   for (auto& entry : ctx.owners_) {
     auto rref = entry.second;
     if (rref->isPyObj()) {
@@ -169,13 +169,8 @@
   }
 }
 
-<<<<<<< HEAD
 c10::intrusive_ptr<RRef> RRefContext::getOrCreateRRef(
-    const RRefForkData& rfd,
-=======
-std::shared_ptr<RRef> RRefContext::getOrCreateRRef(
     const RRefForkData& rrefForkData,
->>>>>>> 8ddd5bb0
     const TypePtr& type) {
   auto& ownerId = rrefForkData.ownerId_;
   auto& rrefId = rrefForkData.rrefId_;
@@ -235,14 +230,9 @@
   }
 }
 
-<<<<<<< HEAD
 RRefForkData RRefContext::prepareChildFork(
     const c10::intrusive_ptr<RRef>& rref) {
-  auto rfd = rref->fork();
-=======
-RRefForkData RRefContext::prepareChildFork(const std::shared_ptr<RRef>& rref) {
   auto rrefForkData = rref->fork();
->>>>>>> 8ddd5bb0
   if (rref->isOwner()) {
     // Note [Early Fork Registration]
     // ~~~~~~~~~~~~~~~~~~~~~~~~~~~~~~
@@ -411,15 +401,10 @@
   rrefForks.insert(forkId);
 }
 
-<<<<<<< HEAD
-void RRefContext::delForkOfOwner(const RRefId& rrefId, const ForkId& forkId) {
-  c10::intrusive_ptr<RRef> deletedRRef;
-=======
-std::shared_ptr<RRef> RRefContext::delForkOfOwner(
+c10::intrusive_ptr<RRef> RRefContext::delForkOfOwner(
     const RRefId& rrefId,
     const ForkId& forkId) {
-  std::shared_ptr<RRef> deletedRRef = nullptr;
->>>>>>> 8ddd5bb0
+  c10::intrusive_ptr<RRef> deletedRRef;
   {
     std::lock_guard<std::mutex> lock(mutex_);
     auto rrefIter = forks_.find(rrefId);
