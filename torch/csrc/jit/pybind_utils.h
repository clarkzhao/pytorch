#pragma once

#include <ATen/core/ivalue.h>
#include <ATen/core/jit_type.h>
#include <ATen/core/stack.h>
#include <pybind11/pybind11.h>
#include <torch/csrc/Device.h>
#include <torch/csrc/Dtype.h>
#include <torch/csrc/Layout.h>
#include <torch/csrc/QScheme.h>
#include <torch/csrc/WindowsTorchApiMacro.h>
#include <torch/csrc/jit/operator.h>
#include <torch/csrc/jit/python_ivalue.h>
#include <torch/csrc/jit/python_tracer.h>
#include <torch/csrc/jit/resource_guard.h>
#include <torch/csrc/jit/script/module.h>
#include <torch/csrc/jit/script/module_python.h>
#include <torch/csrc/jit/script/schema_matching.h>
#include <torch/csrc/jit/tracer.h>
#include <torch/csrc/utils/auto_gil.h>
#include <torch/csrc/utils/pybind.h>
#include <torch/csrc/utils/six.h>

#include <ATen/core/function_schema.h>
#include <c10/util/Exception.h>

#include <algorithm>
#include <cstddef>
#include <string>
#include <utility>
#include <vector>

// The visibility attribute is to avoid a warning about storing a field in the
// struct that has a different visibility (from pybind) than the struct.
#ifdef _WIN32
#define VISIBILITY_HIDDEN
#else
#define VISIBILITY_HIDDEN __attribute__((visibility("hidden")))
#endif

namespace torch {
namespace jit {

// error reporting: when reporting user-caused errors, these functions should
// not use AT_ERROR macros, since these macros add stack trace information
// that is confusing to display to the end user since it always reports
// locations in libtorch code rather than user code.

inline std::shared_ptr<script::CompilationUnit> get_python_cu() {
  return py::module::import("torch.jit")
      .attr("_python_cu")
      .cast<std::shared_ptr<script::CompilationUnit>>();
}

struct TypedIValue : public std::pair<IValue, TypePtr> {
  using pair::pair;

  IValue& ivalue() {
    return this->first;
  }
  TypePtr& type() {
    return this->second;
  }
};

inline TypedIValue toDictKeyIValue(py::handle key) {
  if (py::isinstance<py::str>(key)) {
    return TypedIValue(
        ConstantString::create(py::cast<std::string>(key)),
        StringType::create());
  } else if (py::isinstance<py::int_>(key)) {
    return TypedIValue(py::cast<int64_t>(key), IntType::create());
  } else if (py::isinstance<py::float_>(key)) {
    return TypedIValue(py::cast<double>(key), FloatType::create());
  } else {
    AT_ERROR("Dictionary inputs may only have string, int, or float keys");
  }
}

inline c10::optional<TypePtr> unifyOrInitializeType(
    TypePtr accum,
    TypePtr unify) {
  if (!accum) {
    return unify;
  }
  return unifyTypes(accum, unify);
}

struct InferredType {
  InferredType(TypePtr type) : type_(std::move(type)) {}
  InferredType(std::string reason)
      : type_(nullptr), reason_(std::move(reason)) {}
  TypePtr type() const {
    TORCH_INTERNAL_ASSERT(type_);
    return type_;
  }
  bool success() const {
    return type_ != nullptr;
  }
  const std::string& reason() const {
    TORCH_INTERNAL_ASSERT(!type_);
    return reason_;
  }

 private:
  TypePtr type_;
  std::string reason_;
};

InferredType tryToInferContainerType(py::handle input);

// Try to infer the type of a Python object
// The type cannot be inferred if:
//   input is a None
//   input is an empty container (list, dict)
//   input is an list with element types that cannot be unified
//   input is an dict with key or value types that cannot be unified
inline InferredType tryToInferType(py::handle input) {
  // Try tensor types
  if (THPVariable_Check(input.ptr())) {
    auto tensor = py::cast<at::Tensor>(input);
    return InferredType(TensorType::create(tensor));
  }

  if (input.is(py::none())) {
    return InferredType(NoneType::get());
  }

  if (py::isinstance<StrongFunctionPtr>(input)) {
    auto fn = py::cast<StrongFunctionPtr>(input).function_;
    return InferredType(FunctionType::create(fn));
  }

  // Try basic types first
  if (py::isinstance<py::bool_>(input)) {
    return InferredType(BoolType::get());
  } else if (py::isinstance<py::int_>(input)) {
    return InferredType(IntType::get());
  } else if (py::isinstance<py::float_>(input)) {
    return InferredType(FloatType::get());
  } else if (py::isinstance<py::str>(input)) {
    return InferredType(StringType::get());
  } else if (THPLayout_Check(input.ptr())) {
    return InferredType(IntType::get());
  } else if (THPDevice_Check(input.ptr())) {
    return InferredType(DeviceObjType::get());
  } else if (THPDtype_Check(input.ptr())) {
    return InferredType(IntType::get());
  } else if (THPQScheme_Check(input.ptr())) {
    return InferredType(IntType::get());
  } else if (THPLayout_Check(input.ptr())) {
    return InferredType(IntType::get());
  }

  // Try container types
  return tryToInferContainerType(input);
}

inline InferredType tryToInferContainerType(py::handle input) {
  if (six::isTuple(input)) {
    py::tuple tuple = py::cast<py::tuple>(input);
    std::vector<TypePtr> element_types;
    element_types.reserve(tuple.size());

    for (py::handle elem : tuple) {
      auto type_match = tryToInferType(elem);
      if (type_match.success()) {
        element_types.push_back(type_match.type());
      } else {
        // Forward error message along
        return type_match.reason();
      }
    }
    return InferredType(TupleType::create(element_types));
  } else if (PyDict_Check(input.ptr())) {
    // Check to make sure we can generate useful input/output types
    auto dict = py::cast<py::dict>(input);
    size_t len = py::len(dict);
    if (!len) {
      return InferredType("Dictionary inputs must have entries");
    }

    TypePtr key_type = nullptr;
    TypePtr value_type = nullptr;

    for (auto entry : dict) {
      // Try to infer the key type and unify it with the existing one
      auto entry_key_type_match = tryToInferType(entry.first);
      if (!entry_key_type_match.success()) {
        return entry_key_type_match.reason();
      }
      auto unified_key =
          unifyOrInitializeType(key_type, entry_key_type_match.type());
      if (!unified_key) {
        return InferredType(c10::str(
            "Dictionary inputs to traced functions must have consistent type. Found ",
            key_type->python_str(),
            " and ",
            (entry_key_type_match.type())->python_str()));
      }

      // Try to infer the value type and unify it with the existing one
      auto entry_value_type_match = tryToInferType(entry.second);
      if (!entry_value_type_match.success()) {
        return entry_value_type_match.reason();
      }
      auto unified_value =
          unifyOrInitializeType(value_type, entry_value_type_match.type());
      if (!unified_value) {
        return InferredType(c10::str(
            "Dictionary inputs to traced functions must have consistent type. Found ",
            value_type->python_str(),
            " and ",
            (entry_value_type_match.type())->python_str()));
      }

      key_type = *unified_key;
      value_type = *unified_value;
    }
    return InferredType(DictType::create(key_type, value_type));
  } else if (PyList_Check(input.ptr())) {
    auto list = py::cast<py::list>(input);
    size_t len = py::len(list);
    if (!len) {
      return InferredType("List trace inputs must have elements");
    }

    TypePtr element_type = nullptr;
    for (auto elem : list) {
      auto element_type_match = tryToInferType(elem);
      if (!element_type_match.success()) {
        return InferredType(c10::str(
            "Could not infer type of list element: ",
            element_type_match.reason()));
      }
      auto unified_type =
          unifyOrInitializeType(element_type, element_type_match.type());
      if (!unified_type) {
        return InferredType(c10::str(
            "List inputs to traced functions must have consistent element type. Found ",
            element_type->python_str(),
            " and ",
            (element_type_match.type())->python_str()));
      }
      element_type = *unified_type;
    }
    return InferredType(ListType::create(element_type));
  } else {
    // TODO: this message is not correct anymore, since this InferredType is
    // used from a bunch of circumstances unrelated to tracing. We can re-use
    // this instead of the attribute_failure stuff in concreteType
    return InferredType(c10::str(
        "Only tensors and (possibly nested) tuples of tensors, lists, or dicts",
        "are supported ",
        "as inputs or outputs of traced functions",
        ", but instead got value of type ",
        py::str(input.get_type().attr("__name__")),
        "."));
  }
}

inline IValue toIValue(
    py::handle obj,
    const TypePtr& type,
    c10::optional<int32_t> N = c10::nullopt);

inline bool isTraceableType(TypePtr type) {
  if (type->isSubtypeOf(TensorType::get())) {
    return true;
  }

  if (auto list_type = type->cast<ListType>()) {
    return isTraceableType(list_type->getElementType());
  }

  if (auto tuple_type = type->cast<TupleType>()) {
    return std::all_of(
        tuple_type->elements().begin(),
        tuple_type->elements().end(),
        [](TypePtr element_type) { return isTraceableType(element_type); });
  }

  if (auto dict_type = type->cast<DictType>()) {
    return isTraceableType(dict_type->getValueType());
  }

  return false;
}

inline IValue toTypeInferredIValue(py::handle input) {
  auto match = tryToInferType(input);
  if (!match.success()) {
    AT_ERROR(
        "Tracer cannot infer type of ", py::str(input), "\n:", match.reason());
  }
  return toIValue(input, match.type());
}

inline Stack toTraceableStack(const py::tuple& inputs) {
  auto info = toTypeInferredIValue(inputs);
  AT_CHECK(
      isTraceableType(info.type()),
      "Type '",
      info.type()->python_str(),
      "' cannot be traced. Only Tensors and (possibly nested) Lists, Dicts, and"
      " Tuples of Tensors can be traced");
  return info.toTuple()->elements();
}

inline IValue createGenericList(py::handle obj, const TypePtr& elem_type) {
  auto elems = c10::impl::GenericList(elem_type);
  for (auto elem : obj) {
    elems.push_back(toIValue(std::move(elem), elem_type));
  }
  return IValue(std::move(elems));
}

inline IValue createGenericDict(
    py::dict obj,
    const TypePtr& key_type,
    const TypePtr& value_type) {
  c10::impl::GenericDict elems(key_type, value_type);
  elems.reserve(py::len(obj));
  for (auto entry : obj) {
    elems.insert(
        toIValue(entry.first, key_type), toIValue(entry.second, value_type));
  }
  return IValue(std::move(elems));
}

template <class T>
inline void guardAgainstNamedTensor(const T& var) {
  TORCH_CHECK(!var.has_names(),
      "NYI: Named tensors are currently unsupported in TorchScript. As a  "
      "workaround please drop names via `tensor = tensor.rename(None)`.");
}

inline IValue toIValue(
    py::handle obj,
    const TypePtr& type,
    c10::optional<int32_t> N) {
  switch (type->kind()) {
    case TypeKind::TensorType: {
      auto var = py::cast<autograd::Variable>(obj);
      if (var.is_sparse()) {
        TORCH_WARN_ONCE(
            "Using sparse tensors in TorchScript is experimental. Many optimization "
            "pathways have not been thoroughly tested with sparse tensors. Please "
            "include the fact that the network is running sparse tensors in any bug "
            "reports submitted.");
      }
      guardAgainstNamedTensor<autograd::Variable>(var);
      return var;
    }
    case TypeKind::FloatType:
      return py::cast<double>(obj);
    case TypeKind::IntType:
    // TODO(xintchen): Handling LayoutType and ScalarTypeType correctly.
    case TypeKind::LayoutType:
    case TypeKind::ScalarTypeType:
      if (THPDtype_Check(obj.ptr())) {
        auto dtype = reinterpret_cast<THPDtype*>(obj.ptr());
        return static_cast<int64_t>(dtype->scalar_type);
      }
      if (THPQScheme_Check(obj.ptr())) {
        auto qscheme = reinterpret_cast<THPQScheme*>(obj.ptr());
        return static_cast<uint8_t>(qscheme->qscheme);
      }
      if (THPLayout_Check(obj.ptr())) {
        auto layout = reinterpret_cast<THPLayout*>(obj.ptr());
        return static_cast<int8_t>(layout->layout);
      }
      return py::cast<int64_t>(obj);
    case TypeKind::NoneType:
      if (!obj.is_none()) {
        throw py::cast_error(
            c10::str("Cannot cast ", py::str(obj), " to None"));
      }
      return {};
    case TypeKind::BoolType:
      return py::cast<bool>(obj);
    case TypeKind::TupleType: {
      py::tuple tuple = py::cast<py::tuple>(obj);
      size_t tuple_size = tuple.size();
      auto tuple_type = type->cast<TupleType>();
      const auto& elem_types = tuple_type->elements();
      if (elem_types.size() != tuple_size) {
        throw py::cast_error(c10::str(
            "Object ",
            py::str(obj),
            " had a different number of elements than type ",
            type->python_str()));
      }
      std::vector<IValue> values;
      values.reserve(tuple_size);
      for (size_t i = 0; i < tuple_size; ++i) {
        values.push_back(toIValue(tuple[i], elem_types[i]));
      }
      return tuple_type->name()
          ? c10::ivalue::Tuple::createNamed(std::move(values), tuple_type)
          : c10::ivalue::Tuple::create(std::move(values));
    }
    case TypeKind::StringType:
      return ConstantString::create(py::cast<std::string>(obj));
    case TypeKind::DeviceObjType: {
      auto device = reinterpret_cast<THPDevice*>(obj.ptr());
      return device->device;
    }
    case TypeKind::ListType: {
      const auto& elem_type = type->expect<ListType>()->getElementType();
      switch (elem_type->kind()) {
        // allows single int/float to be broadcasted to a fixed size list
        case TypeKind::IntType:
          if (!N || !py::isinstance<py::int_>(obj)) {
            return c10::impl::toList(py::cast<std::vector<int64_t>>(obj));
          } else {
            double value = py::cast<int64_t>(obj);
            c10::List<double> repeated;
            repeated.reserve(*N);
            for (int i = 0; i < *N; ++i) {
              repeated.push_back(value);
            }
            return repeated;
          }
        case TypeKind::FloatType:
          if (!N || !py::isinstance<py::float_>(obj)) {
            return c10::impl::toList(py::cast<std::vector<double>>(obj));
          } else {
            double value = py::cast<double>(obj);
            c10::List<double> repeated;
            repeated.reserve(*N);
            for (int i = 0; i < *N; ++i) {
              repeated.push_back(value);
            }
            return repeated;
          }
        case TypeKind::BoolType:
          return c10::impl::toList(py::cast<std::vector<bool>>(obj));
        case TypeKind::TensorType:
          return c10::impl::toList(py::cast<std::vector<at::Tensor>>(obj));
        default:
          return createGenericList(obj, elem_type);
      }
    }
    case TypeKind::DictType: {
      const auto& dict_type = type->expect<DictType>();
      return createGenericDict(
          py::cast<py::dict>(obj), dict_type->getKeyType(), dict_type->getValueType());
    }
    case TypeKind::OptionalType: {
      // check if it's a none obj since optional accepts NoneType
      if (obj.is_none()) {
        // check if it's a none obj since optional accepts NoneType
        // return an IValue() to denote a NoneType
        return {};
      }
      return toIValue(obj, type->expect<OptionalType>()->getElementType());
    }
    case TypeKind::ClassType: {
      auto classType = type->expect<ClassType>();
      if (auto mod = script::as_module(py::cast<py::object>(obj))) {
        // if obj is already a ScriptModule, just return its ivalue
        return mod.value()._ivalue();
      }
      // otherwise is a normal class object, we create a fresh
      // ivalue::Object to use from the py object.
      // 1. create a bare ivalue
      const size_t numAttrs = classType->numAttributes();
      auto cu = classType->compilation_unit();
      auto userObj = c10::ivalue::Object::create(
          c10::StrongTypePtr(cu, classType), numAttrs);

      // 2. copy all the contained types
      for (size_t slot = 0; slot < numAttrs; slot++) {
        const auto& attrType = classType->getAttribute(slot);
        const auto& attrName = classType->getAttributeName(slot);

        const auto& contained = py::getattr(obj, attrName.c_str());
        userObj->setSlot(slot, toIValue(contained, attrType));
      }
      return userObj;
    }
    case TypeKind::InterfaceType: {
      auto interfaceType = type->expect<InterfaceType>();
      // When converting an pyobj to an interface, we check if rhs
      // is module or normal torchscript class, get the type and ivalue
      // from them correspondingly.
      c10::ClassTypePtr classType = nullptr;
      IValue res;
      if (auto mod = script::as_module(py::cast<py::object>(obj))) {
        classType = mod.value().type();
        res = mod.value()._ivalue();
      } else {
        // We inspect the value to found the compiled TorchScript class
        // and then create a ivalue::Object from that class type.
        py::str qualified_name = py::module::import("torch.jit")
                                     .attr("_qualified_name")(obj.get_type());
        auto pyCu = get_python_cu();
        classType = pyCu->get_class(c10::QualifiedName(qualified_name));
        if (!classType) {
          throw std::runtime_error(c10::str(
              "Assigning the object ",
              py::str(obj),
              " to an interface fails because the value is not "
              "a TorchScript compatible type, did you forget to",
              "turn it into a user defined TorchScript class?"));
        }
        res = toIValue(std::move(obj), classType);
      }
      // check if the classType conform with the interface or not
      std::stringstream why_not;
      if (!classType->isSubtypeOfExt(interfaceType, &why_not)) {
        throw py::cast_error(c10::str(
            "Object ",
            py::str(obj),
            " is not compatible with interface ",
            interfaceType->python_str(),
            "\n",
            why_not.str()));
      }
      return res;
    }
    case TypeKind::NumberType: {
      if (THPDtype_Check(obj.ptr())) {
        auto dtype = reinterpret_cast<THPDtype*>(obj.ptr());
        return static_cast<int64_t>(dtype->scalar_type);
      }
      if (THPQScheme_Check(obj.ptr())) {
        auto qscheme = reinterpret_cast<THPQScheme*>(obj.ptr());
        return static_cast<uint8_t>(qscheme->qscheme);
      }
      if (THPLayout_Check(obj.ptr())) {
        auto layout = reinterpret_cast<THPLayout*>(obj.ptr());
        return static_cast<int8_t>(layout->layout);
      }
      if (py::isinstance<py::int_>(obj)) {
        return py::cast<int64_t>(obj);
      } else if (py::isinstance<py::float_>(obj)) {
        return py::cast<double>(obj);
      }
    }
    case TypeKind::GeneratorType:
    case TypeKind::VarType:
    case TypeKind::FutureType:
    case TypeKind::QSchemeType:
      break;
    case TypeKind::PyObjectType:
<<<<<<< HEAD
      // convert a pybind11 object to the IValue that holds the
      // PyObject and steal the reference to take ownership of it.
      return c10::ivalue::ConcretePyObjectHolder::steal(obj.ptr());
    case TypeKind::RRefType:
=======
      // convert a py::handle to the IValue that holds the py::object
      return c10::ivalue::ConcretePyObjectHolder::create(obj.cast<py::object>());
>>>>>>> b2b256d3
    case TypeKind::FunctionType:
      AT_ERROR("Function Values aren't yet supported");
    case TypeKind::CapsuleType:
      AT_ERROR("Capsule Values aren't supported");
    case TypeKind::AnyType:
      return toTypeInferredIValue(obj);
  }
  AT_ERROR(
      "Missing cases in toIValue for type: ",
      type->str(),
      "! File a bug report.");
}

// Small wrapper around getting the type name string from Python to make
// types easier to interpret, e.g. give the structural type for a NamedTuple
inline std::string friendlyTypeName(py::handle obj) {
  if (py::isinstance<py::tuple>(obj) && py::hasattr(obj, "_fields")) {
    auto field_names =
        py::cast<std::vector<std::string>>(py::getattr(obj, "_fields"));
    std::stringstream ss;
    ss << py::str(obj.get_type().attr("__name__"));
    ss << " (aka NamedTuple(";
    bool first = true;
    for (auto& field_name : field_names) {
      if (!first) {
        ss << ", ";
      }
      ss << field_name;
      first = false;
    }
    ss << "))";
    return ss.str();
  } else {
    return py::str(obj.get_type().attr("__name__"));
  }
}

inline IValue argumentToIValue(
    const FunctionSchema& schema,
    size_t argumentPosition,
    py::handle object) {
  const auto& argument = schema.arguments().at(argumentPosition);
  try {
    return toIValue(object, argument.type(), argument.N());
  } catch (const py::cast_error& error) {
    throw std::runtime_error(c10::str(
      schema.formatTypeMismatchMsg(
        argument,
        friendlyTypeName(object),
        argumentPosition,
        py::repr(object)),
      "\nCast error details: ",
      error.what()));
  }
}

inline IValue returnToIValue(const TypePtr& type, py::handle object) {
  try {
    return toIValue(object, type);
  } catch (const py::cast_error& error) {
    throw std::runtime_error(c10::str(
        " expected value of type ",
        type->str(),
        " for return value but instead got value of type ",
        py::str(object.get_type().attr("__name__")),
        ".",
        "\nValue: ",
        py::repr(object),
        "\nCast error details: ",
        error.what()));
  }
}

inline c10::optional<py::object> tryToConvertToCustomClass(
    const c10::intrusive_ptr<c10::ivalue::Object>& obj) {
  if (obj->name().find("__torch__.torch.classes") == 0) {
    auto objPtr = (void*)obj->getSlot(0).toCapsule().release();
    auto classConverter = c10::getClassConverter()[obj->name()];
    py::handle rawPyObj = classConverter(objPtr);
    auto o = py::reinterpret_steal<py::object>(rawPyObj);
    return o;
  }
  return c10::nullopt;
}
inline py::object toPyObject(IValue ivalue) {
  if (ivalue.isNone()) {
    return py::none();
  } else if (ivalue.isTensor()) {
    auto tensor = std::move(ivalue).toTensor();
    if (tensor.is_sparse()) {
      TORCH_WARN_ONCE(
          "Using sparse tensors in TorchScript is experimental. Many optimization "
          "pathways have not been thoroughly tested with sparse tensors. Please "
          "include the fact that the network is running sparse tensors in any bug "
          "reports submitted.");
    }
    guardAgainstNamedTensor<at::Tensor>(tensor);
    return py::cast(autograd::Variable(std::move(tensor)));
  } else if (ivalue.isDouble()) {
    return py::cast(std::move(ivalue).toDouble());
  } else if (ivalue.isInt()) {
    return py::cast(std::move(ivalue).toInt());
  } else if (ivalue.isBool()) {
    return py::cast(std::move(ivalue).toBool());
  } else if (ivalue.isString()) {
    return py::cast(std::move(ivalue).toStringRef());
  } else if (ivalue.isIntList()) {
    return py::cast(c10::impl::toVector(std::move(ivalue).toIntList()));
  } else if (ivalue.isDoubleList()) {
    return py::cast(c10::impl::toVector(std::move(ivalue).toDoubleList()));
  } else if (ivalue.isBoolList()) {
    return py::cast(c10::impl::toVector(std::move(ivalue).toBoolList()));
  } else if (ivalue.isTensorList()) {
    return py::cast(c10::impl::toVector(std::move(ivalue).toTensorList()));
  } else if (ivalue.isGenericList()) {
    auto list = std::move(ivalue).toGenericList();
    py::list t{list.size()};
    for (size_t i = 0; i < list.size(); ++i) {
      t[i] = toPyObject(IValue{list.get(i)});
    }
    return std::move(t);
  } else if (ivalue.isTuple()) {
    auto tuple = std::move(ivalue).toTuple();
    const auto& elements = tuple->elements();
    py::tuple t{elements.size()};
    for (size_t i = 0; i < elements.size(); ++i) {
      t[i] = toPyObject(IValue{elements.at(i)});
    }
    if (tuple->type() && tuple->type()->schema() &&
        tuple->type()->schema()->name() != "") {
      auto unqualName = tuple->type()->name()->name();
      auto fieldNames = fmap(
          tuple->type()->schema()->arguments(),
          [](const Argument& arg) { return arg.name(); });
      return py::module::import("torch.jit")
          .attr("_create_named_tuple")(
              t, unqualName, fieldNames);
    } else {
      return std::move(t);
    }
  } else if (ivalue.isDevice()) {
    return py::cast<py::object>(THPDevice_New(std::move(ivalue).toDevice()));
  } else if (ivalue.isGenericDict()) {
    auto dict = std::move(ivalue).toGenericDict();
    py::dict py_dict;
    for (auto& pair : dict) {
      py_dict[toPyObject(IValue{pair.key()})] = toPyObject(IValue{pair.value()});
    }
    return std::move(py_dict);
  } else if (ivalue.isObject()) {
    const auto obj = std::move(ivalue).toObject();
    if (obj->type()->is_module()) {
      return py::cast(script::Module(obj));
    }

    auto pyCu = get_python_cu();
    auto res = tryToConvertToCustomClass(obj);
    if (res.has_value()) {
      return res.value();
    }
    const auto classType = pyCu->get_class(c10::QualifiedName(obj->name()));
    AT_ASSERT(classType);
    auto pyClass =
        py::module::import("torch.jit").attr("_get_script_class")(obj->name());
    auto pyObj = pyClass.attr("__new__")(pyClass);

    const auto numAttrs = classType->numAttributes();

    for (size_t slot = 0; slot < numAttrs; slot++) {
      const auto& attrName = classType->getAttributeName(slot);
      IValue v = obj->getSlot(slot);
      py::setattr(pyObj, attrName.c_str(), toPyObject(std::move(v)));
    }
    return pyObj;
  } else if (ivalue.isPyObject()) {
    // return borrowed reference to ensure it correctly incref the underlying PyObject
    return py::reinterpret_borrow<py::object>(ivalue.toPyObject());
  } else {
    AT_ERROR(
        "Missing cases in 'toPyObject'! Can't convert ",
        ivalue.tagKind(),
        " to a Python object");
  }
}

struct VISIBILITY_HIDDEN tuple_slice {
  /*implicit*/ tuple_slice(py::tuple tup_)
      : tup(std::move(tup_)), b(0), e(tup.size()) {}
  tuple_slice(py::tuple tup_, int64_t b_)
      : tup(std::move(tup_)), b(b_), e(tup.size()) {}
  tuple_slice(py::tuple tup_, int64_t b_, int64_t e_)
      : tup(std::move(tup_)), b(b_), e(e_) {}
  py::detail::tuple_iterator begin() const {
    return {tup, static_cast<pybind11::ssize_t>(b)};
  }
  py::detail::tuple_iterator end() const {
    return {tup, static_cast<pybind11::ssize_t>(e)};
  }
  size_t size() const {
    return e - b;
  }
  py::detail::tuple_accessor operator[](size_t index) const {
    return {tup, static_cast<size_t>(b + index)};
  }

 private:
  py::tuple tup;
  int64_t b;
  int64_t e;
};

inline Stack createStackForSchema(
    const FunctionSchema& schema,
    const tuple_slice& args,
    const py::kwargs& kwargs,
    c10::optional<IValue> self) {
  size_t all_arguments = (self ? 1 : 0) + args.size() + kwargs.size();
  if (all_arguments > schema.arguments().size()) {
    throw std::runtime_error(c10::str(
        schema.name(),
        "() expected at most ",
        schema.arguments().size(),
        " argument(s) but received ",
        all_arguments,
        " argument(s). Declaration: ",
        schema));
  }
  Stack stack;
  stack.reserve(schema.arguments().size());

  if (self) {
    push(stack, std::move(*self));
  }
  // First push all positional args.
  for (size_t i = 0; i < args.size(); ++i) {
    // Use the type information from the schema to convert the PyObject.
    push(stack, argumentToIValue(schema, stack.size(), args[i]));
  }

  // Now for every remaining non-positional argument in the schema, look for it
  // in the kwargs dict and push it if found, or use its default value if it
  // has one.
  size_t consumed_kwargs = 0;
  for (size_t i = stack.size(); i < schema.arguments().size(); ++i) {
    const auto& arg = schema.arguments()[i];
    if (kwargs.contains(arg.name().c_str())) {
      push(stack, argumentToIValue(schema, i, kwargs[arg.name().c_str()]));
      consumed_kwargs += 1;
    } else if (arg.default_value()) {
      push(stack, *arg.default_value());
    } else {
      throw std::runtime_error(c10::str(
          schema.name(),
          "() is missing value for argument '",
          arg.name(),
          "'. Declaration: ",
          schema));
    }
  }

  if (consumed_kwargs != kwargs.size()) {
    std::vector<std::string> names;
    for (const auto& kwarg : kwargs) {
      names.emplace_back(py::cast<std::string>(kwarg.first));
    }
    schema.findErrorInKwargs(names);
  }

  return stack;
}

inline py::object createPyObjectForStack(Stack&& stack) {
  if (stack.empty()) {
    return py::none();
  }

  // Return a simple value and not a single-element tuple if there is only one
  // return value.
  if (stack.size() == 1) {
    return toPyObject(std::move(stack[0]));
  }

  // If there is more than one return value, pop them into a py::tuple.
  py::tuple return_values(stack.size());
  for (size_t ret = 0; ret < return_values.size(); ++ret) {
    return_values[ret] = toPyObject(std::move(stack[ret]));
  }

  return std::move(return_values);
}

// TODO: Remove once we clean up the GraphExecutor usage.
inline Stack evilDeprecatedBadCreateStackDoNotUse(
    const py::tuple& tuple,
    at::ArrayRef<Value*> inputs,
    size_t reserve_extra_space = 0) {
  if (tuple.size() != inputs.size()) {
    AT_ERROR(
        "expected " + std::to_string(inputs.size()) + " inputs, but got " +
        std::to_string(tuple.size()));
  }
  Stack result;
  result.reserve(tuple.size() + reserve_extra_space);
  for (size_t i = 0; i < inputs.size(); ++i) {
    result.push_back(toIValue(std::move(tuple[i]), inputs[i]->type()));
  }
  return result;
}

// Run `callee`, potentially inserting a CallFunction/CallMethod node into the
// tracing graph.
inline py::object runAndInsertCall(
    Function& callee,
    tuple_slice args,
    py::kwargs kwargs,
    c10::optional<IValue> self,
    // Lambda that tells this function how to insert `callee` into the graph if
    // we're tracing.
    std::function<Value*(Graph&, const script::MatchedSchema& match)>
        callInserter) {
  auto stack = createStackForSchema(
      callee.getSchema(), std::move(args), std::move(kwargs), std::move(self));
  auto tracing_state = tracer::getTracingState();
  if (!tracing_state) {
    pybind11::gil_scoped_release no_gil_guard;
    // If we're not tracing, just run the callee as normal.
    callee.run(stack);
  } else {
    // If we are tracing, insert the appropriate CallFunction or CallMethod node
    // and then run the callee with tracing disabled.

    // Get the graph `Value`s that represent the input IValues
    auto inputs = last(stack, callee.graph()->inputs().size());
    auto input_values =
        fmap(inputs, [](const IValue& v) { return tracer::getValueTrace(v); });
    TORCH_INTERNAL_ASSERT(callee.getSchema().returns().size() == 1)
    auto return_type = callee.getSchema().returns().at(0).type();
    auto graph = tracing_state->graph;
    std::vector<NamedValue> named_values;
    for (Value* v : input_values) {
      named_values.emplace_back(v);
    }

    // Add a call node.
    script::MatchedSchema match = script::matchSchema(
        callee.getSchema(),
        tracer::getPythonInterpreterSourceRange(),
        *graph,
        named_values,
        {});
    auto output_value = callInserter(*graph, match);

    // Actually run the callee. Pause the tracer so that we don't double-add the
    // callee nodes.
    {
      pybind11::gil_scoped_release no_gil_guard;
      ResourceGuard guard(tracer::pauseTracing());
      callee.run(stack);
    }

    // Associate the output IValues with the output `Value`s in the graph
    tracer::setValueTrace(stack.back(), output_value);
  }

  TORCH_CHECK(
      stack.size() > 0,
      "Expected values in the stack after execution but found none");
  return toPyObject(std::move(stack.back()));
}

inline py::object invokeScriptFunctionFromPython(
    Function& callee,
    tuple_slice args,
    py::kwargs kwargs) {
  return runAndInsertCall(
      callee,
      args,
      kwargs,
      /*self=*/c10::nullopt,
      [&](Graph& graph, const script::MatchedSchema& match) {
        return graph.insertFunctionCall(&callee, match);
      });
}

inline py::object invokeScriptMethodFromPython(
    script::Method& callee,
    tuple_slice args,
    py::kwargs kwargs) {
  auto self = callee.owner()._ivalue();
  return runAndInsertCall(
      callee.function(),
      args,
      kwargs,
      self,
      [&](Graph& graph, const script::MatchedSchema& match) {
        return graph.insertMethodCall(callee.name(), match);
      });
}

inline py::object invokeOperatorFromPython(
    const Operator& op,
    py::args args,
    py::kwargs kwargs) {
  // Create a stack full of the arguments and keyword arguments.
  auto stack = createStackForSchema(
      op.schema(), std::move(args), std::move(kwargs), c10::nullopt);

  // Invoke the operation, which puts the return values onto the stack.
  op.getOperation()(stack);

  return createPyObjectForStack(std::move(stack));
}

} // namespace jit
} // namespace torch<|MERGE_RESOLUTION|>--- conflicted
+++ resolved
@@ -545,15 +545,9 @@
     case TypeKind::QSchemeType:
       break;
     case TypeKind::PyObjectType:
-<<<<<<< HEAD
-      // convert a pybind11 object to the IValue that holds the
-      // PyObject and steal the reference to take ownership of it.
-      return c10::ivalue::ConcretePyObjectHolder::steal(obj.ptr());
-    case TypeKind::RRefType:
-=======
       // convert a py::handle to the IValue that holds the py::object
       return c10::ivalue::ConcretePyObjectHolder::create(obj.cast<py::object>());
->>>>>>> b2b256d3
+    case TypeKind::RRefType:
     case TypeKind::FunctionType:
       AT_ERROR("Function Values aren't yet supported");
     case TypeKind::CapsuleType:
