#pragma once

#include <torch/csrc/WindowsTorchApiMacro.h>
#include <ATen/core/ivalue.h>
#include <torch/csrc/jit/pickler.h>
#include <torch/csrc/jit/unpickler.h>
#include <caffe2/serialize/inline_container.h>

namespace torch {
namespace jit {

/// Pickle an IValue by calling a function to handle writing the data.
///
/// `writer` is a function that takes in a pointer to a chunk of memory and its
/// size and consumes it.
///
/// See `jit::pickle` for more details.
TORCH_API void pickle(
    std::function<void(const char* data_start, size_t data_len)> writer,
    const IValue& ivalue,
    std::vector<at::Tensor>* tensor_table = nullptr);

/// Save a `torch::IValue` in a format compatible with Python's `pickle` module
///
/// If present, `tensor_table` is a pointer to a table in which tensors that
/// are contained within `ivalue` are stored, and the bytes returned by the
/// pickler will only include references to these tensors in the table. This can
/// be used to keep the binary blob size small.
/// If not provided, tensors are stored in the same byte stream as the pickle
/// data, similar to `torch.save()` in eager Python.
///
/// Pickled values can be loaded in Python and C++:
/// \rst
/// .. code-block:: cpp
///
///  torch::IValue float_value(2.3);
///
///  // TODO: when tensors are stored in the pickle, delete this
///  std::vector<at::Tensor> tensor_table;
///  auto data = torch::jit::pickle(float_value, &tensor_table);
///
///  std::vector<torch::IValue> ivalues =
///      torch::jit::unpickle(data.data(), data.size());
///
/// .. code-block:: python
///
///   values = torch.load('data.pkl')
///   print(values)
///
/// \endrst
TORCH_API std::vector<char> pickle(
    const IValue& ivalue,
    std::vector<at::Tensor>* tensor_table = nullptr);


/// Save a `torch::IValue` in a format that can be loaded by both
/// `torch::pickle_load` in C++ and `torch.load` in Python.
TORCH_API std::vector<char> pickle_save(const IValue& ivalue);

/// Deserialize a `torch::IValue` from bytes produced by either
/// `torch::pickle_save` in C++ or `torch.save` in Python
TORCH_API IValue pickle_load(const std::vector<char>& data);


/// `reader` is a function that takes in a size to read from some pickled
/// binary. `reader` should remember where it last read, and return
/// the number of bytes read.
/// See `torch::pickle` for details.
/// type_resolver is used to resolve any JIT type based on type str
TORCH_API IValue unpickle(
    std::function<size_t(char*, size_t)> reader,
<<<<<<< HEAD
    ClassResolver class_resolver,
    const std::vector<at::Tensor>* tensor_table,
    TypeResolver type_resolver = nullptr);
=======
    TypeResolver type_resolver,
    const std::vector<at::Tensor>* tensor_table);
>>>>>>> 6cdf88e1

/// Decode a chunk of memory containing pickled data into its `torch::IValue`s.
///
/// If any `torch::IValue`s in the pickled data are `Object`s, then a
/// `class_resolver` function must be provided.
///
/// See `torch::pickle` for details.
TORCH_API IValue unpickle(
    const char* data,
    size_t size,
<<<<<<< HEAD
    ClassResolver class_resolver = nullptr,
    const std::vector<at::Tensor>* tensor_table = nullptr,
    TypeResolver type_resolver = nullptr);
=======
    TypeResolver type_resolver = nullptr,
    const std::vector<at::Tensor>* tensor_table = nullptr);
>>>>>>> 6cdf88e1

} // namespace jit
} // namespace torch<|MERGE_RESOLUTION|>--- conflicted
+++ resolved
@@ -69,14 +69,8 @@
 /// type_resolver is used to resolve any JIT type based on type str
 TORCH_API IValue unpickle(
     std::function<size_t(char*, size_t)> reader,
-<<<<<<< HEAD
-    ClassResolver class_resolver,
-    const std::vector<at::Tensor>* tensor_table,
-    TypeResolver type_resolver = nullptr);
-=======
     TypeResolver type_resolver,
     const std::vector<at::Tensor>* tensor_table);
->>>>>>> 6cdf88e1
 
 /// Decode a chunk of memory containing pickled data into its `torch::IValue`s.
 ///
@@ -87,14 +81,8 @@
 TORCH_API IValue unpickle(
     const char* data,
     size_t size,
-<<<<<<< HEAD
-    ClassResolver class_resolver = nullptr,
-    const std::vector<at::Tensor>* tensor_table = nullptr,
-    TypeResolver type_resolver = nullptr);
-=======
     TypeResolver type_resolver = nullptr,
     const std::vector<at::Tensor>* tensor_table = nullptr);
->>>>>>> 6cdf88e1
 
 } // namespace jit
 } // namespace torch