#include <torch/csrc/jit/custom_class.h>
#include <torch/csrc/jit/script/compilation_unit.h>

#include <atomic>
#include <unordered_map>

namespace torch {
namespace jit {

<<<<<<< HEAD
bool isCustomClass(const c10::IValue& v) {
  return v.isObject() && v.toObject()->type()->name() &&
      getCustomClass(v.toObject()->type()->name()->qualifiedName());
}

std::vector<c10::RegisterOperators>& registeredOps() {
  static std::vector<c10::RegisterOperators> ops;
  return ops;
}

#ifndef C10_MOBILE

=======
>>>>>>> 1bb228c9
std::shared_ptr<script::CompilationUnit>& classCU() {
  static std::shared_ptr<script::CompilationUnit> cu =
      std::make_shared<script::CompilationUnit>();
  return cu;
}

namespace {

<<<<<<< HEAD
at::TypePtr realCustomClassHandler(const std::string& name) {
  return classCU()->get_type(name);
=======

std::set<ClassTypePtr> &getstateSetstateValidated() {
  static std::set<ClassTypePtr> s;
  return s;
}

void classCallback(const detail::RegisteredClassRecord& clazz) {
  auto &classTypePtr = clazz.classTypePtr;

  c10::getCustomClassTypeMap().insert({clazz.classTypeidName_intrusive_ptr,
                            c10::StrongTypePtr(classCU(), classTypePtr)});
  c10::getCustomClassTypeMap().insert({clazz.classTypeidName_tagged_capsule,
                            c10::StrongTypePtr(classCU(), classTypePtr)});

  classCU()->register_type(classTypePtr);
  classTypePtr->unsafe_set_compilation_unit(classCU());
>>>>>>> 1bb228c9
}

void methodCallback(const detail::RegisteredClassRecord& clazz, const std::string& method_name) {
  const auto& qualClassName = clazz.qualClassName;
  const auto& qualFuncName = clazz.registeredMethods.at(method_name);
  auto graph = std::make_shared<Graph>();

  ensure_c10_registerer_defined();
  auto func_symbol = c10::Symbol::fromQualString(qualFuncName);
  auto ops = torch::jit::getAllOperatorsFor(func_symbol);
  TORCH_CHECK(ops.size() == 1);
  auto &schema = ops[0]->schema();

  for (const auto& arg : schema.arguments()) {
    graph->addInput()->setType(arg.type());
  }

  auto opCall = graph->insertNode(graph->create(
      func_symbol, graph->inputs(), schema.returns().size()));
  Value* res;
  if (schema.returns().size() > 1) {
    const auto& returns = schema.returns();
    size_t op_invocation_idx = 0;
    for (const auto& ret : returns) {
      opCall->output(op_invocation_idx++)->setType(ret.type());
    }
    res = graph->insertNode(graph->createTuple(opCall->outputs()))->output();
  } else if (schema.returns().size() == 1) {
    const auto& returns = schema.returns();
    res = opCall->output()->setType(returns[0].type());
  } else {
    res = graph->insertConstant(IValue())->setType(NoneType::get());
  }
  graph->registerOutput(res);

  auto method = classCU()->create_function(qualClassName + "." + method_name, graph);
  auto &classTypePtr = clazz.classTypePtr;
  classTypePtr->addMethod(method);

  if (auto getstate_method = classTypePtr->getMethod("__getstate__")) {
    if (auto setstate_method = classTypePtr->getMethod("__setstate__")) {
      if (getstateSetstateValidated().count(classTypePtr)) {
        return;
      }
      auto getstate_schema = getstate_method->getSchema();
      auto format_getstate_schema = [&getstate_schema]() {
        std::stringstream ss;
        ss << getstate_schema;
        return ss.str();
      };
      TORCH_CHECK(
          getstate_schema.arguments().size() == 1,
          "__getstate__ should take exactly one argument: self. Got: ",
          format_getstate_schema());
      auto first_arg_type = getstate_schema.arguments().at(0).type();
      TORCH_CHECK(
          *first_arg_type == *classTypePtr,
          "self argument of __getstate__ must be the custom class type. Got ",
          first_arg_type->python_str());
      TORCH_CHECK(
          getstate_schema.returns().size() == 1,
          "__getstate__ should return exactly one value for serialization. Got: ",
          format_getstate_schema());
      auto ser_type = getstate_schema.returns().at(0).type();
      auto setstate_schema = setstate_method->getSchema();
      auto arg_type = setstate_schema.arguments().at(1).type();
      TORCH_CHECK(
          (*arg_type == *ser_type),
          "__setstate__'s argument should be the same type as the "
          "return value of __getstate__. Got ",
          arg_type->python_str(),
          " but expected ",
          ser_type->python_str());
      getstateSetstateValidated().insert(classTypePtr);
    }
  }
}

static auto init_jit_custom_class = []() {
  for (auto & kv : registeredClasses()) {
    classCallback(kv.second);
    for (auto & m_kv : kv.second.registeredMethods) {
      methodCallback(kv.second, m_kv.first);
    }
  }
  registerClassRegistrationCallback(classCallback);
  registerMethodRegistrationCallback(methodCallback);
  return 0;
}();

}  // namespace

#else // C10_MOBILE

std::unordered_map<std::string, at::ClassTypePtr> mobileCustomClassRegistry;

void registerCustomClassForMobile(at::ClassTypePtr classTypePtr) {
  TORCH_INTERNAL_ASSERT(classTypePtr->name());
  mobileCustomClassRegistry[classTypePtr->name()->qualifiedName()] = classTypePtr;
}

TORCH_API at::TypePtr getCustomClass(const std::string& name) {
  return mobileCustomClassRegistry.at(name);
}

#endif // C10_MOBILE

} // namespace jit
} // namespace torch<|MERGE_RESOLUTION|>--- conflicted
+++ resolved
@@ -7,33 +7,19 @@
 namespace torch {
 namespace jit {
 
-<<<<<<< HEAD
-bool isCustomClass(const c10::IValue& v) {
-  return v.isObject() && v.toObject()->type()->name() &&
-      getCustomClass(v.toObject()->type()->name()->qualifiedName());
-}
-
-std::vector<c10::RegisterOperators>& registeredOps() {
-  static std::vector<c10::RegisterOperators> ops;
-  return ops;
-}
-
-#ifndef C10_MOBILE
-
-=======
->>>>>>> 1bb228c9
 std::shared_ptr<script::CompilationUnit>& classCU() {
   static std::shared_ptr<script::CompilationUnit> cu =
       std::make_shared<script::CompilationUnit>();
   return cu;
 }
 
+bool isCustomClass(const c10::IValue& v) {
+  return v.isObject() && v.toObject()->type()->name() &&
+      getCustomClass(v.toObject()->type()->name()->qualifiedName());
+}
+
 namespace {
 
-<<<<<<< HEAD
-at::TypePtr realCustomClassHandler(const std::string& name) {
-  return classCU()->get_type(name);
-=======
 
 std::set<ClassTypePtr> &getstateSetstateValidated() {
   static std::set<ClassTypePtr> s;
@@ -50,7 +36,6 @@
 
   classCU()->register_type(classTypePtr);
   classTypePtr->unsafe_set_compilation_unit(classCU());
->>>>>>> 1bb228c9
 }
 
 void methodCallback(const detail::RegisteredClassRecord& clazz, const std::string& method_name) {
@@ -143,20 +128,5 @@
 
 }  // namespace
 
-#else // C10_MOBILE
-
-std::unordered_map<std::string, at::ClassTypePtr> mobileCustomClassRegistry;
-
-void registerCustomClassForMobile(at::ClassTypePtr classTypePtr) {
-  TORCH_INTERNAL_ASSERT(classTypePtr->name());
-  mobileCustomClassRegistry[classTypePtr->name()->qualifiedName()] = classTypePtr;
-}
-
-TORCH_API at::TypePtr getCustomClass(const std::string& name) {
-  return mobileCustomClassRegistry.at(name);
-}
-
-#endif // C10_MOBILE
-
 } // namespace jit
 } // namespace torch