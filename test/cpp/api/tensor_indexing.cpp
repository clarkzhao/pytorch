#include <gtest/gtest.h>

// TODO: Move the include into `ATen/ATen.h`, once C++ tensor indexing
// is ready to ship.
#include <ATen/native/TensorIndexing.h>
#include <torch/torch.h>

#include <test/cpp/api/support.h>

using namespace torch::indexing;
using namespace torch::test;

TEST(TensorIndexingTest, Slice) {
  torch::indexing::impl::Slice slice(1, 2, 3);
  ASSERT_EQ(slice.start(), 1);
  ASSERT_EQ(slice.stop(), 2);
  ASSERT_EQ(slice.step(), 3);

  ASSERT_EQ(c10::str(slice), "1:2:3");
}

TEST(TensorIndexingTest, TensorIndex) {
  {
    std::vector<TensorIndex> indices = {None, "...", Ellipsis, 0, true, {1, None, 2}, torch::tensor({1, 2})};
    ASSERT_TRUE(indices[0].is_none());
    ASSERT_TRUE(indices[1].is_ellipsis());
    ASSERT_TRUE(indices[2].is_ellipsis());
    ASSERT_TRUE(indices[3].is_integer());
    ASSERT_TRUE(indices[3].integer() == 0);
    ASSERT_TRUE(indices[4].is_boolean());
    ASSERT_TRUE(indices[4].boolean() == true);
    ASSERT_TRUE(indices[5].is_slice());
    ASSERT_TRUE(indices[5].slice().start() == 1);
    ASSERT_TRUE(indices[5].slice().stop() == INDEX_MAX);
    ASSERT_TRUE(indices[5].slice().step() == 2);
    ASSERT_TRUE(indices[6].is_tensor());
    ASSERT_TRUE(torch::equal(indices[6].tensor(), torch::tensor({1, 2})));
  }

  ASSERT_THROWS_WITH(
    TensorIndex(".."),
    "Expected \"...\" to represent an ellipsis index, but got \"..\"");

  // NOTE: Some compilers such as Clang and MSVC always treat `TensorIndex({1})` the same as
  // `TensorIndex(1)`. This is in violation of the C++ standard
  // (`https://en.cppreference.com/w/cpp/language/list_initialization`), which says:
  // ```
  // copy-list-initialization:
  //
  // U( { arg1, arg2, ... } )
  //
  // functional cast expression or other constructor invocations, where braced-init-list is used
  // in place of a constructor argument. Copy-list-initialization initializes the constructor's parameter
  // (note; the type U in this example is not the type that's being list-initialized; U's constructor's parameter is)
  // ```
  // When we call `TensorIndex({1})`, `TensorIndex`'s constructor's parameter is being list-initialized with {1}.
  // And since we have the `TensorIndex(std::initializer_list<c10::optional<int64_t>>)` constructor, the following
  // rule in the standard applies:
  // ```
  // The effects of list initialization of an object of type T are:
  //
  // if T is a specialization of std::initializer_list, the T object is direct-initialized or copy-initialized,
  // depending on context, from a prvalue of the same type initialized from the braced-init-list.
  // ```
  // Therefore, if the compiler strictly follows the standard, it should treat `TensorIndex({1})` as
  // `TensorIndex(std::initializer_list<c10::optional<int64_t>>({1}))`. However, this is not the case for
  // compilers such as Clang and MSVC, and hence we skip this test for those compilers.
#if !defined(__clang__) && !defined(_MSC_VER)
  ASSERT_THROWS_WITH(
    TensorIndex({1}),
    "Expected 0 / 2 / 3 elements in the braced-init-list to represent a slice index, but got 1 element(s)");
#endif

  ASSERT_THROWS_WITH(
    TensorIndex({1, 2, 3, 4}),
    "Expected 0 / 2 / 3 elements in the braced-init-list to represent a slice index, but got 4 element(s)");

  {
    std::vector<TensorIndex> indices = {None, "...", Ellipsis, 0, true, {1, None, 2}};
    ASSERT_EQ(c10::str(indices), c10::str("(None, ..., ..., 0, true, 1:", INDEX_MAX, ":2)"));
    ASSERT_EQ(c10::str(indices[0]), "None");
    ASSERT_EQ(c10::str(indices[1]), "...");
    ASSERT_EQ(c10::str(indices[2]), "...");
    ASSERT_EQ(c10::str(indices[3]), "0");
    ASSERT_EQ(c10::str(indices[4]), "true");
    ASSERT_EQ(c10::str(indices[5]), c10::str("1:", INDEX_MAX, ":2"));
  }

  ASSERT_EQ(c10::str(std::vector<TensorIndex>({{}})), c10::str("(0:", INDEX_MAX, ":1)"));
  ASSERT_EQ(c10::str(std::vector<TensorIndex>({{None, None}})), c10::str("(0:", INDEX_MAX, ":1)"));
  ASSERT_EQ(c10::str(std::vector<TensorIndex>({{None, None, None}})), c10::str("(0:", INDEX_MAX, ":1)"));

  ASSERT_EQ(c10::str(std::vector<TensorIndex>({{1, None}})), c10::str("(1:", INDEX_MAX, ":1)"));
  ASSERT_EQ(c10::str(std::vector<TensorIndex>({{1, None, None}})), c10::str("(1:", INDEX_MAX, ":1)"));
  ASSERT_EQ(c10::str(std::vector<TensorIndex>({{None, 3}})), c10::str("(0:3:1)"));
  ASSERT_EQ(c10::str(std::vector<TensorIndex>({{None, 3, None}})), c10::str("(0:3:1)"));
  ASSERT_EQ(c10::str(std::vector<TensorIndex>({{None, None, 2}})), c10::str("(0:", INDEX_MAX, ":2)"));
  ASSERT_EQ(c10::str(std::vector<TensorIndex>({{None, None, -1}})), c10::str("(", INDEX_MAX, ":", INDEX_MIN, ":-1)"));

  ASSERT_EQ(c10::str(std::vector<TensorIndex>({{1, 3}})), c10::str("(1:3:1)"));
  ASSERT_EQ(c10::str(std::vector<TensorIndex>({{1, None, 2}})), c10::str("(1:", INDEX_MAX, ":2)"));
  ASSERT_EQ(c10::str(std::vector<TensorIndex>({{1, None, -1}})), c10::str("(1:", INDEX_MIN, ":-1)"));
  ASSERT_EQ(c10::str(std::vector<TensorIndex>({{None, 3, 2}})), c10::str("(0:3:2)"));
  ASSERT_EQ(c10::str(std::vector<TensorIndex>({{None, 3, -1}})), c10::str("(", INDEX_MAX, ":3:-1)"));

  ASSERT_EQ(c10::str(std::vector<TensorIndex>({{1, 3, 2}})), c10::str("(1:3:2)"));
}

<<<<<<< HEAD
// TODO: I will remove the Python tests in the comments once the PR is approved.

/*
class TestIndexing(TestCase):
    def test_single_int(self):
        v = torch.randn(5, 7, 3)
        self.assertEqual(v[4].shape, (7, 3))
*/
=======
TEST(TensorIndexingTest, TestAdvancedIndexingWithArrayRefOfTensor) {
  {
    torch::Tensor tensor = torch::randn({20, 20});
    torch::Tensor index = torch::arange(10, torch::kLong).cpu();
    torch::Tensor result_with_array_ref = tensor.index(at::ArrayRef<torch::Tensor>({index}));
    torch::Tensor result_with_init_list = tensor.index({index});
    ASSERT_TRUE(result_with_array_ref.equal(result_with_init_list));
  }
  {
    torch::Tensor tensor = torch::randn({20, 20});
    torch::Tensor index = torch::arange(10, torch::kLong).cpu();
    torch::Tensor result_with_array_ref = tensor.index_put_(at::ArrayRef<torch::Tensor>({index}), torch::ones({20}));
    torch::Tensor result_with_init_list = tensor.index_put_({index}, torch::ones({20}));
    ASSERT_TRUE(result_with_array_ref.equal(result_with_init_list));
  }
  {
    torch::Tensor tensor = torch::randn({20, 20});
    torch::Tensor index = torch::arange(10, torch::kLong).cpu();
    torch::Tensor result_with_array_ref = tensor.index_put_(at::ArrayRef<torch::Tensor>({index}), torch::ones({1, 20}));
    torch::Tensor result_with_init_list = tensor.index_put_({index}, torch::ones({1, 20}));
    ASSERT_TRUE(result_with_array_ref.equal(result_with_init_list));
  }
}

>>>>>>> 0b0ccd3a
TEST(TensorIndexingTest, TestSingleInt) {
  auto v = torch::randn({5, 7, 3});
  ASSERT_EQ(v.index({4}).sizes(), torch::IntArrayRef({7, 3}));
}

<<<<<<< HEAD
/*
    def test_multiple_int(self):
        v = torch.randn(5, 7, 3)
        self.assertEqual(v[4].shape, (7, 3))
        self.assertEqual(v[4, :, 1].shape, (7,))
*/
=======
>>>>>>> 0b0ccd3a
TEST(TensorIndexingTest, TestMultipleInt) {
  auto v = torch::randn({5, 7, 3});
  ASSERT_EQ(v.index({4}).sizes(), torch::IntArrayRef({7, 3}));
  ASSERT_EQ(v.index({4, {}, 1}).sizes(), torch::IntArrayRef({7}));

  // To show that `.index_put_` works
  v.index_put_({4, 3, 1}, 0);
  ASSERT_EQ(v.index({4, 3, 1}).item<double>(), 0);
}

<<<<<<< HEAD
/*
    def test_none(self):
        v = torch.randn(5, 7, 3)
        self.assertEqual(v[None].shape, (1, 5, 7, 3))
        self.assertEqual(v[:, None].shape, (5, 1, 7, 3))
        self.assertEqual(v[:, None, None].shape, (5, 1, 1, 7, 3))
        self.assertEqual(v[..., None].shape, (5, 7, 3, 1))
*/
=======
>>>>>>> 0b0ccd3a
TEST(TensorIndexingTest, TestNone) {
  auto v = torch::randn({5, 7, 3});
  ASSERT_EQ(v.index({None}).sizes(), torch::IntArrayRef({1, 5, 7, 3}));
  ASSERT_EQ(v.index({{}, None}).sizes(), torch::IntArrayRef({5, 1, 7, 3}));
  ASSERT_EQ(v.index({{}, None, None}).sizes(), torch::IntArrayRef({5, 1, 1, 7, 3}));
  ASSERT_EQ(v.index({"...", None}).sizes(), torch::IntArrayRef({5, 7, 3, 1}));
<<<<<<< HEAD
}

/*
    def test_step(self):
        v = torch.arange(10)
        self.assertEqual(v[::1], v)
        self.assertEqual(v[::2].tolist(), [0, 2, 4, 6, 8])
        self.assertEqual(v[::3].tolist(), [0, 3, 6, 9])
        self.assertEqual(v[::11].tolist(), [0])
        self.assertEqual(v[1:6:2].tolist(), [1, 3, 5])
*/
TEST(TensorIndexingTest, TestStep) {
  auto v = torch::arange(10);
  assert_tensor_equal(v.index({{None, None, 1}}), v);
  assert_tensor_equal(v.index({{None, None, 2}}), torch::tensor({0, 2, 4, 6, 8}));
  assert_tensor_equal(v.index({{None, None, 3}}), torch::tensor({0, 3, 6, 9}));
  assert_tensor_equal(v.index({{None, None, 11}}), torch::tensor({0}));
  assert_tensor_equal(v.index({{1, 6, 2}}), torch::tensor({1, 3, 5}));
}

/*
    def test_step_assignment(self):
        v = torch.zeros(4, 4)
        v[0, 1::2] = torch.tensor([3., 4.])
        self.assertEqual(v[0].tolist(), [0, 3, 0, 4])
        self.assertEqual(v[1:].sum(), 0)
*/
TEST(TensorIndexingTest, TestStepAssignment) {
  auto v = torch::zeros({4, 4});
  v.index_put_({0, {1, None, 2}}, torch::tensor({3., 4.}));
  assert_tensor_equal(v.index({0}), torch::tensor({0., 3., 0., 4.}));
  assert_tensor_equal(v.index({{1, None}}).sum(), 0);
}

/*
    def test_bool_indices(self):
        v = torch.randn(5, 7, 3)
        boolIndices = torch.tensor([True, False, True, True, False], dtype=torch.bool)
        self.assertEqual(v[boolIndices].shape, (3, 7, 3))
        self.assertEqual(v[boolIndices], torch.stack([v[0], v[2], v[3]]))

        v = torch.tensor([True, False, True], dtype=torch.bool)
        boolIndices = torch.tensor([True, False, False], dtype=torch.bool)
        uint8Indices = torch.tensor([1, 0, 0], dtype=torch.uint8)
        with warnings.catch_warnings(record=True) as w:
            self.assertEqual(v[boolIndices].shape, v[uint8Indices].shape)
            self.assertEqual(v[boolIndices], v[uint8Indices])
            self.assertEqual(v[boolIndices], tensor([True], dtype=torch.bool))
            self.assertEquals(len(w), 2)
*/
TEST(TensorIndexingTest, TestBoolIndices) {
  {
    auto v = torch::randn({5, 7, 3});
    auto boolIndices = torch::tensor({true, false, true, true, false}, torch::kBool);
    ASSERT_EQ(v.index({boolIndices}).sizes(), torch::IntArrayRef({3, 7, 3}));
    assert_tensor_equal(v.index({boolIndices}), torch::stack({v.index({0}), v.index({2}), v.index({3})}));
  }
  {
    auto v = torch::tensor({true, false, true}, torch::kBool);
    auto boolIndices = torch::tensor({true, false, false}, torch::kBool);
    auto uint8Indices = torch::tensor({1, 0, 0}, torch::kUInt8);

    {
      std::stringstream buffer;
      CerrRedirect cerr_redirect(buffer.rdbuf());

      ASSERT_EQ(v.index({boolIndices}).sizes(), v.index({uint8Indices}).sizes());
      assert_tensor_equal(v.index({boolIndices}), v.index({uint8Indices}));
      assert_tensor_equal(v.index({boolIndices}), torch::tensor({true}, torch::kBool));

      ASSERT_EQ(count_substr_occurrences(buffer.str(), "indexing with dtype torch.uint8 is now deprecated"), 2);
    }
  }
}

/*
    def test_bool_indices_accumulate(self):
        mask = torch.zeros(size=(10, ), dtype=torch.bool)
        y = torch.ones(size=(10, 10))
        y.index_put_((mask, ), y[mask], accumulate=True)
        self.assertEqual(y, torch.ones(size=(10, 10)))
*/
TEST(TensorIndexingTest, TestBoolIndicesAccumulate) {
  auto mask = torch::zeros({10}, torch::kBool);
  auto y = torch::ones({10, 10});
  y.index_put_({mask}, y(mask), /*accumulate=*/true);
  assert_equal(y, torch::ones({10, 10}));
}


/*
    def test_multiple_bool_indices(self):
        v = torch.randn(5, 7, 3)
        # note: these broadcast together and are transposed to the first dim
        mask1 = torch.tensor([1, 0, 1, 1, 0], dtype=torch.bool)
        mask2 = torch.tensor([1, 1, 1], dtype=torch.bool)
        self.assertEqual(v[mask1, :, mask2].shape, (3, 7))
*/
TEST(TensorIndexingTest, TestMultipleBoolIndices) {
  auto v = torch::randn({5, 7, 3});
  // note: these broadcast together and are transposed to the first dim
  auto mask1 = torch::tensor({1, 0, 1, 1, 0}, torch::kBool);
  auto mask2 = torch::tensor({1, 1, 1}, torch::kBool);
  assert_equal(v.index({mask1, {}, mask2}).sizes(), {3, 7});
}


/*
    def test_byte_mask(self):
        v = torch.randn(5, 7, 3)
        mask = torch.ByteTensor([1, 0, 1, 1, 0])
        with warnings.catch_warnings(record=True) as w:
            self.assertEqual(v[mask].shape, (3, 7, 3))
            self.assertEqual(v[mask], torch.stack([v[0], v[2], v[3]]))
            self.assertEquals(len(w), 2)

        v = torch.tensor([1.])
        self.assertEqual(v[v == 0], torch.tensor([]))
*/
TEST(TensorIndexingTest, TestByteMask) {
  {
    auto v = torch::randn({5, 7, 3});
    auto mask = torch::tensor({1, 0, 1, 1, 0}, torch::kByte);
    {
      std::stringstream buffer;
      CerrRedirect cerr_redirect(buffer.rdbuf());

      assert_equal(v.index({mask}).sizes(), {3, 7, 3});
      assert_equal(v.index({mask}), torch::stack({v[0], v[2], v[3]}));

      ASSERT_EQ(count_substr_occurrences(buffer.str(), "indexing with dtype torch.uint8 is now deprecated"), 2);
    }
  }
  {
    auto v = torch::tensor({1.});
    assert_equal(v.index({v == 0}), torch::randn({0}));
  }
}

/*
    def test_byte_mask_accumulate(self):
        mask = torch.zeros(size=(10, ), dtype=torch.uint8)
        y = torch.ones(size=(10, 10))
        with warnings.catch_warnings(record=True) as w:
            y.index_put_((mask, ), y[mask], accumulate=True)
            self.assertEqual(y, torch.ones(size=(10, 10)))
            self.assertEquals(len(w), 2)
*/
TEST(TensorIndexingTest, TestByteMaskAccumulate) {
  auto mask = torch::zeros({10}, torch::kUInt8);
  auto y = torch::ones({10, 10});
  {
    std::stringstream buffer;
    CerrRedirect cerr_redirect(buffer.rdbuf());

    y.index_put_({mask}, y(mask), /*accumulate=*/true);
    assert_equal(y, torch::ones({10, 10}));

    ASSERT_EQ(count_substr_occurrences(buffer.str(), "indexing with dtype torch.uint8 is now deprecated"), 2);
  }
}

/*
    def test_multiple_byte_mask(self):
        v = torch.randn(5, 7, 3)
        # note: these broadcast together and are transposed to the first dim
        mask1 = torch.ByteTensor([1, 0, 1, 1, 0])
        mask2 = torch.ByteTensor([1, 1, 1])
        with warnings.catch_warnings(record=True) as w:
            self.assertEqual(v[mask1, :, mask2].shape, (3, 7))
            self.assertEquals(len(w), 2)
*/
TEST(TensorIndexingTest, TestMultipleByteMask) {
  auto v = torch::randn({5, 7, 3});
  // note: these broadcast together and are transposed to the first dim
  auto mask1 = torch::tensor({1, 0, 1, 1, 0}, torch::kByte);
  auto mask2 = torch::tensor({1, 1, 1}, torch::kByte);
  {
    std::stringstream buffer;
    CerrRedirect cerr_redirect(buffer.rdbuf());

    assert_equal(v.index({mask1, {}, mask2}).sizes(), {3, 7});

    ASSERT_EQ(count_substr_occurrences(buffer.str(), "indexing with dtype torch.uint8 is now deprecated"), 2);
  }
}

/*
    def test_byte_mask2d(self):
        v = torch.randn(5, 7, 3)
        c = torch.randn(5, 7)
        num_ones = (c > 0).sum()
        r = v[c > 0]
        self.assertEqual(r.shape, (num_ones, 3))
*/
TEST(TensorIndexingTest, TestByteMask2d) {
  auto v = torch::randn({5, 7, 3});
  auto c = torch::randn({5, 7});
  int64_t num_ones = (c > 0).sum().item().to<int64_t>();
  auto r = v.index({c > 0});
  assert_equal(r.sizes(), {num_ones, 3});
}

/*
    def test_int_indices(self):
        v = torch.randn(5, 7, 3)
        self.assertEqual(v[[0, 4, 2]].shape, (3, 7, 3))
        self.assertEqual(v[:, [0, 4, 2]].shape, (5, 3, 3))
        self.assertEqual(v[:, [[0, 1], [4, 3]]].shape, (5, 2, 2, 3))
*/
TEST(TensorIndexingTest, TestIntIndices) {
  auto v = torch::randn({5, 7, 3});
  assert_equal(v.index({torch::tensor({0, 4, 2})}).sizes(), {3, 7, 3});
  assert_equal(v.index({{}, torch::tensor({0, 4, 2})}).sizes(), {5, 3, 3});
  assert_equal(v.index({{}, torch::tensor({{0, 1}, {4, 3}})}).sizes(), {5, 2, 2, 3});
}


/*
    def test_int_indices2d(self):
        # From the NumPy indexing example
        x = torch.arange(0, 12).view(4, 3)
        rows = torch.tensor([[0, 0], [3, 3]])
        columns = torch.tensor([[0, 2], [0, 2]])
        self.assertEqual(x[rows, columns].tolist(), [[0, 2], [9, 11]])
*/
TEST(TensorIndexingTest, TestIntIndices2d) {
  // From the NumPy indexing example
  auto x = torch::arange(0, 12, torch::kLong).view({4, 3});
  auto rows = torch::tensor({{0, 0}, {3, 3}});
  auto columns = torch::tensor({{0, 2}, {0, 2}});
  assert_equal(x.index({rows, columns}), torch::tensor({{0, 2}, {9, 11}}));
}

/*
    def test_int_indices_broadcast(self):
        # From the NumPy indexing example
        x = torch.arange(0, 12).view(4, 3)
        rows = torch.tensor([0, 3])
        columns = torch.tensor([0, 2])
        result = x[rows[:, None], columns]
        self.assertEqual(result.tolist(), [[0, 2], [9, 11]])
*/
TEST(TensorIndexingTest, TestIntIndicesBroadcast) {
  // From the NumPy indexing example
  auto x = torch::arange(0, 12, torch::kLong).view({4, 3});
  auto rows = torch::tensor({0, 3});
  auto columns = torch::tensor({0, 2});
  auto result = x.index({rows.index({{}, None}), columns});
  assert_equal(result, torch::tensor({{0, 2}, {9, 11}}));
}

/*
    def test_empty_index(self):
        x = torch.arange(0, 12).view(4, 3)
        idx = torch.tensor([], dtype=torch.long)
        self.assertEqual(x[idx].numel(), 0)

        # empty assignment should have no effect but not throw an exception
        y = x.clone()
        y[idx] = -1
        self.assertEqual(x, y)

        mask = torch.zeros(4, 3).bool()
        y[mask] = -1
        self.assertEqual(x, y)
*/
TEST(TensorIndexingTest, TestEmptyIndex) {
  auto x = torch::arange(0, 12).view({4, 3});
  auto idx = torch::tensor({}, torch::kLong);
  ASSERT_EQ(x.index({idx}).numel(), 0);

  // empty assignment should have no effect but not throw an exception
  auto y = x.clone();
  y.index({idx}) = -1;
  assert_equal(x, y);

  auto mask = torch::zeros({4, 3}, torch::kBool);
  y.index({mask}) = -1;
  assert_equal(x, y);
}

/*
    def test_empty_ndim_index(self):
        devices = ['cpu'] if not torch.cuda.is_available() else ['cpu', 'cuda']
        for device in devices:
            x = torch.randn(5, device=device)
            self.assertEqual(torch.empty(0, 2, device=device), x[torch.empty(0, 2, dtype=torch.int64, device=device)])

            x = torch.randn(2, 3, 4, 5, device=device)
            self.assertEqual(torch.empty(2, 0, 6, 4, 5, device=device),
                             x[:, torch.empty(0, 6, dtype=torch.int64, device=device)])

        x = torch.empty(10, 0)
        self.assertEqual(x[[1, 2]].shape, (2, 0))
        self.assertEqual(x[[], []].shape, (0,))
        with self.assertRaisesRegex(IndexError, 'for dimension with size 0'):
            x[:, [0, 1]]
*/
TEST(TensorIndexingTest, TestEmptyNdimIndex) {
  torch::Device device(torch::kCPU);
  {
    auto x = torch::randn({5}, device);
    assert_equal(
      torch::empty({0, 2}, device),
      x.index({torch::empty({0, 2}, torch::TensorOptions(torch::kInt64).device(device))}));
  }
  {
    auto x = torch::randn({2, 3, 4, 5}, device);
    assert_equal(
      torch::empty({2, 0, 6, 4, 5}, device),
      x.index({{}, torch::empty({0, 6}, torch::TensorOptions(torch::kInt64).device(device))}));
  }
  {
    auto x = torch::empty({10, 0});
    assert_equal(x.index({torch::tensor({1, 2})}).sizes(), {2, 0});
    // yf225 TODO: finish off the rest from here
    assert_equal(x.index(torch::tensor({}, torch::kLong), torch::tensor({}, torch::kLong)).sizes(), {0});
    ASSERT_THROWS_WITH(x({}, torch::tensor({0, 1})), "for dimension with size 0");
  }
}

/*
    def test_empty_ndim_index(self):
        devices = ['cpu'] if not torch.cuda.is_available() else ['cpu', 'cuda']
        for device in devices:
            x = torch.randn(5, device=device)
            self.assertEqual(torch.empty(0, 2, device=device), x[torch.empty(0, 2, dtype=torch.int64, device=device)])

            x = torch.randn(2, 3, 4, 5, device=device)
            self.assertEqual(torch.empty(2, 0, 6, 4, 5, device=device),
                             x[:, torch.empty(0, 6, dtype=torch.int64, device=device)])

        x = torch.empty(10, 0)
        self.assertEqual(x[[1, 2]].shape, (2, 0))
        self.assertEqual(x[[], []].shape, (0,))
        with self.assertRaisesRegex(IndexError, 'for dimension with size 0'):
            x[:, [0, 1]]
*/
TEST(TensorIndexingTest, TestEmptyNdimIndex_CUDA) {
  torch::Device device(torch::kCUDA);
  {
    auto x = torch::randn({5}, device);
    assert_equal(
      torch::empty({0, 2}, device),
      x(torch::empty({0, 2}, torch::TensorOptions(torch::kInt64).device(device))));
  }
  {
    auto x = torch::randn({2, 3, 4, 5}, device);
    assert_equal(
      torch::empty({2, 0, 6, 4, 5}, device),
      x({}, torch::empty({0, 6}, torch::TensorOptions(torch::kInt64).device(device))));
  }
}


/*
    def test_empty_ndim_index_bool(self):
        devices = ['cpu'] if not torch.cuda.is_available() else ['cpu', 'cuda']
        for device in devices:
            x = torch.randn(5, device=device)
            self.assertRaises(IndexError, lambda: x[torch.empty(0, 2, dtype=torch.uint8, device=device)])
*/
TEST(TensorIndexingTest, TestEmptyNdimIndexBool) {
  torch::Device device(torch::kCPU);
  auto x = torch::randn({5}, device);
  ASSERT_THROW(x(torch::empty({0, 2}, torch::TensorOptions(torch::kUInt8).device(device))), c10::Error);
}

/*
    def test_empty_ndim_index_bool(self):
        devices = ['cpu'] if not torch.cuda.is_available() else ['cpu', 'cuda']
        for device in devices:
            x = torch.randn(5, device=device)
            self.assertRaises(IndexError, lambda: x[torch.empty(0, 2, dtype=torch.uint8, device=device)])
*/
TEST(TensorIndexingTest, TestEmptyNdimIndexBool_CUDA) {
  torch::Device device(torch::kCUDA);
  auto x = torch::randn({5}, device);
  ASSERT_THROW(x(torch::empty({0, 2}, torch::TensorOptions(torch::kUInt8).device(device))), c10::Error);
}

/*
    def test_empty_slice(self):
        devices = ['cpu'] if not torch.cuda.is_available() else ['cpu', 'cuda']
        for device in devices:
            x = torch.randn(2, 3, 4, 5, device=device)
            y = x[:, :, :, 1]
            z = y[:, 1:1, :]
            self.assertEqual((2, 0, 4), z.shape)
            # this isn't technically necessary, but matches NumPy stride calculations.
            self.assertEqual((60, 20, 5), z.stride())
            self.assertTrue(z.is_contiguous())
*/
TEST(TensorIndexingTest, TestEmptySlice) {
  torch::Device device(torch::kCPU);
  auto x = torch::randn({2, 3, 4, 5}, device);
  auto y = x({}, {}, {}, 1);
  auto z = y({}, {1, 1}, {});
  assert_equal({2, 0, 4}, z.sizes());
  // this isn't technically necessary, but matches NumPy stride calculations.
  assert_equal({60, 20, 5}, z.strides());
  ASSERT_TRUE(z.is_contiguous());
}

/*
    def test_empty_slice(self):
        devices = ['cpu'] if not torch.cuda.is_available() else ['cpu', 'cuda']
        for device in devices:
            x = torch.randn(2, 3, 4, 5, device=device)
            y = x[:, :, :, 1]
            z = y[:, 1:1, :]
            self.assertEqual((2, 0, 4), z.shape)
            # this isn't technically necessary, but matches NumPy stride calculations.
            self.assertEqual((60, 20, 5), z.stride())
            self.assertTrue(z.is_contiguous())
*/
TEST(TensorIndexingTest, TestEmptySlice_CUDA) {
  torch::Device device(torch::kCUDA);
  auto x = torch::randn({2, 3, 4, 5}, device);
  auto y = x({}, {}, {}, 1);
  auto z = y({}, {1, 1}, {});
  assert_equal({2, 0, 4}, z.sizes());
  // this isn't technically necessary, but matches NumPy stride calculations.
  assert_equal({60, 20, 5}, z.strides());
  ASSERT_TRUE(z.is_contiguous());
}

/*
    def test_index_getitem_copy_bools_slices(self):
        true = torch.tensor(1, dtype=torch.uint8)
        false = torch.tensor(0, dtype=torch.uint8)

        tensors = [torch.randn(2, 3), torch.tensor(3)]

        for a in tensors:
            self.assertNotEqual(a.data_ptr(), a[True].data_ptr())
            self.assertEqual(torch.empty(0, *a.shape), a[False])
            self.assertNotEqual(a.data_ptr(), a[true].data_ptr())
            self.assertEqual(torch.empty(0, *a.shape), a[false])
            self.assertEqual(a.data_ptr(), a[None].data_ptr())
            self.assertEqual(a.data_ptr(), a[...].data_ptr())
*/
TEST(TensorIndexingTest, TestIndexGetitemCopyBoolsSlices) {
  auto true_tensor = torch::tensor(1, torch::kUInt8);
  auto false_tensor = torch::tensor(0, torch::kUInt8);

  std::vector<torch::Tensor> tensors = {torch::randn({2, 3}), torch::tensor(3)};

  for (auto& a : tensors) {
    ASSERT_NE(a.data_ptr(), a(true).data_ptr());
    {
      std::vector<int64_t> sizes = {0};
      sizes.insert(sizes.end(), a.sizes().begin(), a.sizes().end());
      assert_equal(torch::empty(sizes), a(false));
    }
    ASSERT_NE(a.data_ptr(), a(true_tensor).data_ptr());
    {
      std::vector<int64_t> sizes = {0};
      sizes.insert(sizes.end(), a.sizes().begin(), a.sizes().end());
      assert_equal(torch::empty(sizes), a(false_tensor));
    }
    ASSERT_EQ(a.data_ptr(), a(None).data_ptr());
    ASSERT_EQ(a.data_ptr(), a("...").data_ptr());
  }
}

/*
    def test_index_setitem_bools_slices(self):
        true = torch.tensor(1, dtype=torch.uint8)
        false = torch.tensor(0, dtype=torch.uint8)

        tensors = [torch.randn(2, 3), torch.tensor(3)]

        for a in tensors:
            # prefix with a 1,1, to ensure we are compatible with numpy which cuts off prefix 1s
            # (some of these ops already prefix a 1 to the size)
            neg_ones = torch.ones_like(a) * -1
            neg_ones_expanded = neg_ones.unsqueeze(0).unsqueeze(0)
            a[True] = neg_ones_expanded
            self.assertEqual(a, neg_ones)
            a[False] = 5
            self.assertEqual(a, neg_ones)
            a[true] = neg_ones_expanded * 2
            self.assertEqual(a, neg_ones * 2)
            a[false] = 5
            self.assertEqual(a, neg_ones * 2)
            a[None] = neg_ones_expanded * 3
            self.assertEqual(a, neg_ones * 3)
            a[...] = neg_ones_expanded * 4
            self.assertEqual(a, neg_ones * 4)
            if a.dim() == 0:
                with self.assertRaises(IndexError):
                    a[:] = neg_ones_expanded * 5
*/
TEST(TensorIndexingTest, TestIndexSetitemBoolsSlices) {
  auto true_tensor = torch::tensor(1, torch::kUInt8);
  auto false_tensor = torch::tensor(0, torch::kUInt8);

  std::vector<torch::Tensor> tensors = {torch::randn({2, 3}), torch::tensor(3)};

  for (auto& a : tensors) {
    // prefix with a 1,1, to ensure we are compatible with numpy which cuts off prefix 1s
    // (some of these ops already prefix a 1 to the size)
    auto neg_ones = torch::ones_like(a) * -1;
    auto neg_ones_expanded = neg_ones.unsqueeze(0).unsqueeze(0);
    a(true) = neg_ones_expanded;
    assert_equal(a, neg_ones);
    a(false) = 5;
    assert_equal(a, neg_ones);
    a(true_tensor) = neg_ones_expanded * 2;
    assert_equal(a, neg_ones * 2);
    a(false_tensor) = 5;
    assert_equal(a, neg_ones * 2);
    a(None) = neg_ones_expanded * 3;
    assert_equal(a, neg_ones * 3);
    a("...") = neg_ones_expanded * 4;
    assert_equal(a, neg_ones * 4);
    if (a.dim() == 0) {
      ASSERT_THROW(a({}) = neg_ones_expanded * 5, c10::Error);
    }
  }
}

/*
    def test_index_scalar_with_bool_mask(self):
        for device in torch.testing.get_all_device_types():
            a = torch.tensor(1, device=device)
            uintMask = torch.tensor(True, dtype=torch.uint8, device=device)
            boolMask = torch.tensor(True, dtype=torch.bool, device=device)
            self.assertEqual(a[uintMask], a[boolMask])
            self.assertEqual(a[uintMask].dtype, a[boolMask].dtype)

            a = torch.tensor(True, dtype=torch.bool, device=device)
            self.assertEqual(a[uintMask], a[boolMask])
            self.assertEqual(a[uintMask].dtype, a[boolMask].dtype)
*/
TEST(TensorIndexingTest, TestIndexScalarWithBoolMask) {
  torch::Device device(torch::kCPU);

  auto a = torch::tensor(1, device);
  auto uintMask = torch::tensor(true, torch::TensorOptions(torch::kUInt8).device(device));
  auto boolMask = torch::tensor(true, torch::TensorOptions(torch::kBool).device(device));
  assert_equal(a(uintMask), a(boolMask));
  ASSERT_EQ(a(uintMask).dtype(), a(boolMask).dtype());

  a = torch::tensor(true, torch::TensorOptions(torch::kBool).device(device));
  assert_equal(a(uintMask), a(boolMask));
  ASSERT_EQ(a(uintMask).dtype(), a(boolMask).dtype());
}

TEST(TensorIndexingTest, TestIndexScalarWithBoolMask_CUDA) {
  torch::Device device(torch::kCUDA);

  auto a = torch::tensor(1, device);
  auto uintMask = torch::tensor(true, torch::TensorOptions(torch::kUInt8).device(device));
  auto boolMask = torch::tensor(true, torch::TensorOptions(torch::kBool).device(device));
  assert_equal(a(uintMask), a(boolMask));
  ASSERT_EQ(a(uintMask).dtype(), a(boolMask).dtype());

  a = torch::tensor(true, torch::TensorOptions(torch::kBool).device(device));
  assert_equal(a(uintMask), a(boolMask));
  ASSERT_EQ(a(uintMask).dtype(), a(boolMask).dtype());
}

/*
    def test_setitem_expansion_error(self):
        true = torch.tensor(True)
        a = torch.randn(2, 3)
        # check prefix with  non-1s doesn't work
        a_expanded = a.expand(torch.Size([5, 1]) + a.size())
        # NumPy: ValueError
        with self.assertRaises(RuntimeError):
            a[True] = a_expanded
        with self.assertRaises(RuntimeError):
            a[true] = a_expanded
*/
// TEST(TensorIndexingTest, TestSetitemExpansionError) {
//   auto true_tensor = torch::tensor(true);
//   auto a = torch::randn({2, 3});
//   // check prefix with  non-1s doesn't work
//
//   auto a_expanded = a.expand(torch::utils::concat({5, 1}, a.sizes()));
//   // NumPy: ValueError
//   ASSERT_THROW(a(true) = a_expanded, c10::Error);
//   ASSERT_THROW(a(true_tensor) = a_expanded, c10::Error);
// }

/*
    def test_getitem_scalars(self):
        zero = torch.tensor(0, dtype=torch.int64)
        one = torch.tensor(1, dtype=torch.int64)

        # non-scalar indexed with scalars
        a = torch.randn(2, 3)
        self.assertEqual(a[0], a[zero])
        self.assertEqual(a[0][1], a[zero][one])
        self.assertEqual(a[0, 1], a[zero, one])
        self.assertEqual(a[0, one], a[zero, 1])

        # indexing by a scalar should slice (not copy)
        self.assertEqual(a[0, 1].data_ptr(), a[zero, one].data_ptr())
        self.assertEqual(a[1].data_ptr(), a[one.int()].data_ptr())
        self.assertEqual(a[1].data_ptr(), a[one.short()].data_ptr())

        # scalar indexed with scalar
        r = torch.randn(())
        with self.assertRaises(IndexError):
            r[:]
        with self.assertRaises(IndexError):
            r[zero]
        self.assertEqual(r, r[...])
*/
TEST(TensorIndexingTest, TestGetitemScalars) {
  auto zero = torch::tensor(0, torch::kInt64);
  auto one = torch::tensor(1, torch::kInt64);

  // non-scalar indexed with scalars
  auto a = torch::randn({2, 3});
  assert_equal(a(0), a(zero));
  assert_equal(a(0)(1), a(zero)(one));
  assert_equal(a(0, 1), a(zero, one));
  assert_equal(a(0, one), a(zero, 1));

  // indexing by a scalar should slice (not copy)
  ASSERT_EQ(a(0, 1).data_ptr(), a(zero, one).data_ptr());
  ASSERT_EQ(a(1).data_ptr(), a(one.to(torch::kInt)).data_ptr());
  ASSERT_EQ(a(1).data_ptr(), a(one.to(torch::kShort)).data_ptr());

  // scalar indexed with scalar
  auto r = torch::randn({});
  ASSERT_THROW(r({}), c10::Error);
  ASSERT_THROW(r(zero), c10::Error);
  assert_equal(r, r("..."));
}

/*
    def test_setitem_scalars(self):
        zero = torch.tensor(0, dtype=torch.int64)

        # non-scalar indexed with scalars
        a = torch.randn(2, 3)
        a_set_with_number = a.clone()
        a_set_with_scalar = a.clone()
        b = torch.randn(3)

        a_set_with_number[0] = b
        a_set_with_scalar[zero] = b
        self.assertEqual(a_set_with_number, a_set_with_scalar)
        a[1, zero] = 7.7
        self.assertEqual(7.7, a[1, 0])

        # scalar indexed with scalars
        r = torch.randn(())
        with self.assertRaises(IndexError):
            r[:] = 8.8
        with self.assertRaises(IndexError):
            r[zero] = 8.8
        r[...] = 9.9
        self.assertEqual(9.9, r)
*/
TEST(TensorIndexingTest, TestSetitemScalars) {
  auto zero = torch::tensor(0, torch::kInt64);

  // non-scalar indexed with scalars
  auto a = torch::randn({2, 3});
  auto a_set_with_number = a.clone();
  auto a_set_with_scalar = a.clone();
  auto b = torch::randn({3});

  a_set_with_number(0) = b;
  a_set_with_scalar(zero) = b;
  assert_equal(a_set_with_number, a_set_with_scalar);
  a(1, zero) = 7.7;
  ASSERT_TRUE(almost_equal(a(1, 0), 7.7));

  // scalar indexed with scalars
  auto r = torch::randn({});
  ASSERT_THROW(r({}) = 8.8, c10::Error);
  ASSERT_THROW(r(zero) = 8.8, c10::Error);
  r("...") = 9.9;
  ASSERT_TRUE(almost_equal(r, 9.9));
}

/*
    def test_basic_advanced_combined(self):
        # From the NumPy indexing example
        x = torch.arange(0, 12).view(4, 3)
        self.assertEqual(x[1:2, 1:3], x[1:2, [1, 2]])
        self.assertEqual(x[1:2, 1:3].tolist(), [[4, 5]])

        # Check that it is a copy
        unmodified = x.clone()
        x[1:2, [1, 2]].zero_()
        self.assertEqual(x, unmodified)

        # But assignment should modify the original
        unmodified = x.clone()
        x[1:2, [1, 2]] = 0
        self.assertNotEqual(x, unmodified)
*/
TEST(TensorIndexingTest, TestBasicAdvancedCombined) {
  // From the NumPy indexing example
  auto x = torch::arange(0, 12).to(torch::kLong).view({4, 3});
  assert_equal(x({1, 2}, {1, 3}), x({1, 2}, torch::tensor({1, 2})));
  assert_equal(x({1, 2}, {1, 3}), torch::tensor({{4, 5}}));

  // Check that it is a copy
  {
    auto unmodified = x.clone();
    x({1, 2}, torch::tensor({1, 2})).zero_();
    assert_equal(x, unmodified);
  }

  // But assignment should modify the original
  /* yf225 TODO analysis:
`x({1, 2}, torch::tensor({1, 2})) = 0;` is not able to modify x, because there is no way to call `index_put_(indices, value)` in `Tensor::operator=(Scalar v) &&` since we don't know the indices
There are a few possible solutions to this:
1. Subclass `Tensor` and have an `IndexedTensor` class, which has member field that stores indices information. And we overload its `Tensor::operator=(Scalar v) &&` method to take the member field into consideration.
`Tensor::operator()` always returns `IndexedTensor`. Note that object slicing when being passed around as `Tensor` is okay, because it only needs to work for the `x({1, 2}, torch::tensor({1, 2})) = 0;` use case.
Pro: No performance penalty or extra memory allocation for existing code paths
Con: More complex class hierarchy
2. Have a thread_local dict that stores Tensor -> indices information, and check it in `Tensor::operator=(Scalar v) &&`
Pro: Always return Tensor type from `Tensor::operator()`
Con: Slow down `Tensor::operator=(Scalar v) &&` because of the extra check (which is really bad!!)
3. Ask people to use tensor.index(indices) / tensor.index_put_(indices, value) APIs instead
Pro: No need for complex class hierarchy or performance penalty. Clear semantics.
Con:
  1. API inconsistency with non-Tensor indexing use cases. (However, if we use this API also for non-Tensor indexing use cases, then this point is moot.)
  2. Much more verbose than the `operator()` API.

yf225 TODO: for now, I will choose the first approach, to see how it goes.
  */
  {
    auto unmodified = x.clone();
    x({1, 2}, torch::tensor({1, 2})) = 0;
    assert_not_equal(x, unmodified);
  }
}

/*
    def test_int_assignment(self):
        x = torch.arange(0, 4).view(2, 2)
        x[1] = 5
        self.assertEqual(x.tolist(), [[0, 1], [5, 5]])

        x = torch.arange(0, 4).view(2, 2)
        x[1] = torch.arange(5, 7)
        self.assertEqual(x.tolist(), [[0, 1], [5, 6]])
*/
TEST(TensorIndexingTest, TestIntAssignment) {
  {
    auto x = torch::arange(0, 4).to(torch::kLong).view({2, 2});
    x(1) = 5;
    assert_equal(x, torch::tensor({{0, 1}, {5, 5}}));
  }

  {
    auto x = torch::arange(0, 4).to(torch::kLong).view({2, 2});
    x(1) = torch::arange(5, 7).to(torch::kLong);
    assert_equal(x, torch::tensor({{0, 1}, {5, 6}}));
  }
}


/*
    def test_byte_tensor_assignment(self):
        x = torch.arange(0., 16).view(4, 4)
        b = torch.ByteTensor([True, False, True, False])
        value = torch.tensor([3., 4., 5., 6.])

        with warnings.catch_warnings(record=True) as w:
            x[b] = value
            self.assertEquals(len(w), 1)

        self.assertEqual(x[0], value)
        self.assertEqual(x[1], torch.arange(4, 8))
        self.assertEqual(x[2], value)
        self.assertEqual(x[3], torch.arange(12, 16))
*/
TEST(TensorIndexingTest, TestByteTensorAssignment) {
  auto x = torch::arange(0., 16).to(torch::kFloat).view({4, 4});
  auto b = torch::tensor({true, false, true, false}, torch::kByte);
  auto value = torch::tensor({3., 4., 5., 6.});

  {
    std::stringstream buffer;
    CerrRedirect cerr_redirect(buffer.rdbuf());

    x(b) = value;

    ASSERT_EQ(count_substr_occurrences(buffer.str(), "indexing with dtype torch.uint8 is now deprecated"), 2);  // yf225 TODO: this is changed from 1 to 2, likely because our implementation of `x(b) = value` (aka. through IndexedTensor) needs to index the tensor twice
  }

  assert_equal(x(0), value);
  assert_equal(x(1), torch::arange(4, 8).to(torch::kLong));
  assert_equal(x(2), value);
  assert_equal(x(3), torch::arange(12, 16).to(torch::kLong));
}

/*
    def test_variable_slicing(self):
        x = torch.arange(0, 16).view(4, 4)
        indices = torch.IntTensor([0, 1])
        i, j = indices
        self.assertEqual(x[i:j], x[0:1])
*/
TEST(TensorIndexingTest, TestVariableSlicing) {
  auto x = torch::arange(0, 16).view({4, 4});
  auto indices = torch::tensor({0, 1}, torch::kInt);
  int i = indices[0].item<int>();
  int j = indices[1].item<int>();
  assert_equal(x({i, j}), x({0, 1}));
}

/*
    def test_ellipsis_tensor(self):
        x = torch.arange(0, 9).view(3, 3)
        idx = torch.tensor([0, 2])
        self.assertEqual(x[..., idx].tolist(), [[0, 2],
                                                [3, 5],
                                                [6, 8]])
        self.assertEqual(x[idx, ...].tolist(), [[0, 1, 2],
                                                [6, 7, 8]])
*/
TEST(TensorIndexingTest, TestEllipsisTensor) {
  auto x = torch::arange(0, 9).to(torch::kLong).view({3, 3});
  auto idx = torch::tensor({0, 2});
  assert_equal(x("...", idx), torch::tensor({{0, 2},
                                             {3, 5},
                                             {6, 8}}));
  assert_equal(x(idx, "..."), torch::tensor({{0, 1, 2},
                                             {6, 7, 8}}));
}

/*
    def test_out_of_bound_index(self):
        x = torch.arange(0, 100).view(2, 5, 10)
        self.assertRaisesRegex(IndexError, 'index 5 is out of bounds for dimension 1 with size 5', lambda: x[0, 5])
        self.assertRaisesRegex(IndexError, 'index 4 is out of bounds for dimension 0 with size 2', lambda: x[4, 5])
        self.assertRaisesRegex(IndexError, 'index 15 is out of bounds for dimension 2 with size 10',
                               lambda: x[0, 1, 15])
        self.assertRaisesRegex(IndexError, 'index 12 is out of bounds for dimension 2 with size 10',
                               lambda: x[:, :, 12])
*/
TEST(TensorIndexingTest, TestOutOfBoundIndex) {
  auto x = torch::arange(0, 100).view({2, 5, 10});
  ASSERT_THROWS_WITH(x(0, 5), "index 5 is out of bounds for dimension 1 with size 5");
  ASSERT_THROWS_WITH(x(4, 5), "index 4 is out of bounds for dimension 0 with size 2");
  ASSERT_THROWS_WITH(x(0, 1, 15), "index 15 is out of bounds for dimension 2 with size 10");
  ASSERT_THROWS_WITH(x({}, {}, 12), "index 12 is out of bounds for dimension 2 with size 10");
}

/*
    def test_zero_dim_index(self):
        x = torch.tensor(10)
        self.assertEqual(x, x.item())

        def runner():
            print(x[0])
            return x[0]

        self.assertRaisesRegex(IndexError, 'invalid index', runner)
*/
TEST(TensorIndexingTest, TestZeroDimIndex) {
  auto x = torch::tensor(10);
  ASSERT_TRUE(exactly_equal(x, x.item<int64_t>()));

  auto runner = [&]() -> torch::Tensor {
    std::cout << x(0) << std::endl;
    return x(0);
  };

  ASSERT_THROWS_WITH(runner(), "invalid index");
}

// The tests below are from NumPy test_indexing.py with some modifications to
// make them compatible with libtorch. It's licensed under the BDS license below:
//
// Copyright (c) 2005-2017, NumPy Developers.
// All rights reserved.
//
// Redistribution and use in source and binary forms, with or without
// modification, are permitted provided that the following conditions are
// met:
//
//     * Redistributions of source code must retain the above copyright
//        notice, this list of conditions and the following disclaimer.
//
//     * Redistributions in binary form must reproduce the above
//        copyright notice, this list of conditions and the following
//        disclaimer in the documentation and/or other materials provided
//        with the distribution.
//
//     * Neither the name of the NumPy Developers nor the names of any
//        contributors may be used to endorse or promote products derived
//        from this software without specific prior written permission.
//
// THIS SOFTWARE IS PROVIDED BY THE COPYRIGHT HOLDERS AND CONTRIBUTORS
// "AS IS" AND ANY EXPRESS OR IMPLIED WARRANTIES, INCLUDING, BUT NOT
// LIMITED TO, THE IMPLIED WARRANTIES OF MERCHANTABILITY AND FITNESS FOR
// A PARTICULAR PURPOSE ARE DISCLAIMED. IN NO EVENT SHALL THE COPYRIGHT
// OWNER OR CONTRIBUTORS BE LIABLE FOR ANY DIRECT, INDIRECT, INCIDENTAL,
// SPECIAL, EXEMPLARY, OR CONSEQUENTIAL DAMAGES (INCLUDING, BUT NOT
// LIMITED TO, PROCUREMENT OF SUBSTITUTE GOODS OR SERVICES; LOSS OF USE,
// DATA, OR PROFITS; OR BUSINESS INTERRUPTION) HOWEVER CAUSED AND ON ANY
// THEORY OF LIABILITY, WHETHER IN CONTRACT, STRICT LIABILITY, OR TORT
// (INCLUDING NEGLIGENCE OR OTHERWISE) ARISING IN ANY WAY OUT OF THE USE
// OF THIS SOFTWARE, EVEN IF ADVISED OF THE POSSIBILITY OF SUCH DAMAGE.

/*
    def test_none_index(self):
        # `None` index adds newaxis
        a = tensor([1, 2, 3])
        self.assertEqual(a[None].dim(), a.dim() + 1)
*/
TEST(NumpyTests, TestNoneIndex) {
  // `None` index adds newaxis
  auto a = torch::tensor({1, 2, 3});
  ASSERT_EQ(a(None).dim(), a.dim() + 1);
}

/*
    def test_empty_fancy_index(self):
        # Empty list index creates an empty array
        a = tensor([1, 2, 3])
        self.assertEqual(a[[]], torch.tensor([]))

        b = tensor([]).long()
        self.assertEqual(a[[]], torch.tensor([], dtype=torch.long))

        b = tensor([]).float()
        self.assertRaises(IndexError, lambda: a[b])
*/
TEST(NumpyTests, TestEmptyFancyIndex) {
  // Empty list index creates an empty array
  auto a = torch::tensor({1, 2, 3});
  assert_equal(a(torch::tensor({}, torch::kLong)), torch::tensor({}));

  auto b = torch::tensor({}).to(torch::kLong);
  assert_equal(a(torch::tensor({}, torch::kLong)), torch::tensor({}, torch::kLong));

  b = torch::tensor({}).to(torch::kFloat);
  ASSERT_THROW(a(b), c10::Error);
}

/*
    def test_ellipsis_index(self):
        a = tensor([[1, 2, 3],
                    [4, 5, 6],
                    [7, 8, 9]])
        self.assertIsNot(a[...], a)
        self.assertEqual(a[...], a)
        # `a[...]` was `a` in numpy <1.9.
        self.assertEqual(a[...].data_ptr(), a.data_ptr())

        # Slicing with ellipsis can skip an
        # arbitrary number of dimensions
        self.assertEqual(a[0, ...], a[0])
        self.assertEqual(a[0, ...], a[0, :])
        self.assertEqual(a[..., 0], a[:, 0])

        # In NumPy, slicing with ellipsis results in a 0-dim array. In PyTorch
        # we don't have separate 0-dim arrays and scalars.
        self.assertEqual(a[0, ..., 1], torch.tensor(2))

        # Assignment with `(Ellipsis,)` on 0-d arrays
        b = torch.tensor(1)
        b[(Ellipsis,)] = 2
        self.assertEqual(b, 2)
*/
TEST(NumpyTests, TestEllipsisIndex) {
  auto a = torch::tensor({{1, 2, 3},
                          {4, 5, 6},
                          {7, 8, 9}});
  assert_is_not(a("..."), a);
  assert_equal(a("..."), a);
  // `a[...]` was `a` in numpy <1.9.
  ASSERT_EQ(a("...").data_ptr(), a.data_ptr());

  // Slicing with ellipsis can skip an
  // arbitrary number of dimensions
  assert_equal(a(0, "..."), a(0));
  assert_equal(a(0, "..."), a(0, {}));
  assert_equal(a("...", 0), a({}, 0));

  // In NumPy, slicing with ellipsis results in a 0-dim array. In PyTorch
  // we don't have separate 0-dim arrays and scalars.
  assert_equal(a(0, "...", 1), torch::tensor(2));

  // Assignment with `Ellipsis` on 0-d arrays
  auto b = torch::tensor(1);
  b(Ellipsis) = 2;
  ASSERT_EQ(b.item<int64_t>(), 2);
}

/*
    def test_single_int_index(self):
        # Single integer index selects one row
        a = tensor([[1, 2, 3],
                    [4, 5, 6],
                    [7, 8, 9]])

        self.assertEqual(a[0], [1, 2, 3])
        self.assertEqual(a[-1], [7, 8, 9])

        # Index out of bounds produces IndexError
        self.assertRaises(IndexError, a.__getitem__, 1 << 30)
        # Index overflow produces Exception  NB: different exception type
        self.assertRaises(Exception, a.__getitem__, 1 << 64)
*/
TEST(NumpyTests, TestSingleIntIndex) {
  // Single integer index selects one row
  auto a = torch::tensor({{1, 2, 3},
                          {4, 5, 6},
                          {7, 8, 9}});

  assert_equal(a(0), torch::tensor({1, 2, 3}));
  assert_equal(a(-1), torch::tensor({7, 8, 9}));

  // Index out of bounds produces IndexError
  ASSERT_THROW(a(1 << 30), c10::Error);
  // NOTE: According to the standard (http://www.open-std.org/jtc1/sc22/wg21/docs/papers/2017/p0543r0.html),
  // for signed integers, if during the evaluation of an expression, the result is not mathematically defined
  // or not in the range of representable values for its type, the behavior is undefined.
  // Therefore, there is no way to check for index overflow case because it might not throw exception.
  // yf225 TODO: should we actually throw exception??? think about how to do it.
  // ASSERT_THROW(a(1 << 64), c10::Error);
}

/*
    def test_single_bool_index(self):
        # Single boolean index
        a = tensor([[1, 2, 3],
                    [4, 5, 6],
                    [7, 8, 9]])

        self.assertEqual(a[True], a[None])
        self.assertEqual(a[False], a[None][0:0])
*/
TEST(NumpyTests, TestSingleBoolIndex) {
  // Single boolean index
  auto a = torch::tensor({{1, 2, 3},
                   {4, 5, 6},
                   {7, 8, 9}});

  assert_equal(a(true), a(None));
  assert_equal(a(false), a(None)({0, 0}));
}

/*
    def test_boolean_shape_mismatch(self):
        arr = torch.ones((5, 4, 3))

        index = tensor([True])
        self.assertRaisesRegex(IndexError, 'mask', lambda: arr[index])

        index = tensor([False] * 6)
        self.assertRaisesRegex(IndexError, 'mask', lambda: arr[index])

        with warnings.catch_warnings(record=True) as w:
            index = torch.ByteTensor(4, 4).zero_()
            self.assertRaisesRegex(IndexError, 'mask', lambda: arr[index])
            self.assertRaisesRegex(IndexError, 'mask', lambda: arr[(slice(None), index)])
            self.assertEquals(len(w), 2)
*/
TEST(NumpyTests, TestBooleanShapeMismatch) {
  auto arr = torch::ones({5, 4, 3});

  auto index = torch::tensor({true});
  ASSERT_THROWS_WITH(arr(index), "mask");

  index = torch::tensor({false, false, false, false, false, false});
  ASSERT_THROWS_WITH(arr(index), "mask");

  {
    std::stringstream buffer;
    CerrRedirect cerr_redirect(buffer.rdbuf());

    index = torch::empty({4, 4}, torch::kByte).zero_();
    ASSERT_THROWS_WITH(arr(index), "mask");
    ASSERT_THROWS_WITH(arr({}, index), "mask");

    ASSERT_EQ(count_substr_occurrences(buffer.str(), "indexing with dtype torch.uint8 is now deprecated"), 2);
  }
}

/*
    def test_boolean_indexing_onedim(self):
        # Indexing a 2-dimensional array with
        # boolean array of length one
        a = tensor([[0., 0., 0.]])
        b = tensor([True])
        self.assertEqual(a[b], a)
        # boolean assignment
        a[b] = 1.
        self.assertEqual(a, tensor([[1., 1., 1.]]))
*/
TEST(NumpyTests, TestBooleanIndexingOnedim) {
  // Indexing a 2-dimensional array with
  // boolean array of length one
  auto a = torch::tensor({{0., 0., 0.}});
  auto b = torch::tensor({true});
  assert_equal(a(b), a);
  // boolean assignment
  a(b) = 1.;
  assert_equal(a, torch::tensor({{1., 1., 1.}}));
}

/*
    def test_boolean_assignment_value_mismatch(self):
        # A boolean assignment should fail when the shape of the values
        # cannot be broadcast to the subscription. (see also gh-3458)
        a = torch.arange(0, 4)

        def f(a, v):
            a[a > -1] = tensor(v)

        self.assertRaisesRegex(Exception, 'shape mismatch', f, a, [])
        self.assertRaisesRegex(Exception, 'shape mismatch', f, a, [1, 2, 3])
        self.assertRaisesRegex(Exception, 'shape mismatch', f, a[:1], [1, 2, 3])
*/
TEST(NumpyTests, TestBooleanAssignmentValueMismatch) {
  // A boolean assignment should fail when the shape of the values
  // cannot be broadcast to the subscription. (see also gh-3458)
  auto a = torch::arange(0, 4);

  auto f = [](torch::Tensor a, std::vector<int64_t> v) -> void {
    a(a > -1) = torch::tensor(v);
  };

  ASSERT_THROWS_WITH(f(a, {}), "shape mismatch");
  ASSERT_THROWS_WITH(f(a, {1, 2, 3}), "shape mismatch");
  ASSERT_THROWS_WITH(f(a({None, 1}), {1, 2, 3}), "shape mismatch");
}

/*
    def test_boolean_indexing_twodim(self):
        # Indexing a 2-dimensional array with
        # 2-dimensional boolean array
        a = tensor([[1, 2, 3],
                    [4, 5, 6],
                    [7, 8, 9]])
        b = tensor([[True, False, True],
                    [False, True, False],
                    [True, False, True]])
        self.assertEqual(a[b], tensor([1, 3, 5, 7, 9]))
        self.assertEqual(a[b[1]], tensor([[4, 5, 6]]))
        self.assertEqual(a[b[0]], a[b[2]])

        # boolean assignment
        a[b] = 0
        self.assertEqual(a, tensor([[0, 2, 0],
                                    [4, 0, 6],
                                    [0, 8, 0]]))
*/
TEST(NumpyTests, TestBooleanIndexingTwodim) {
  // Indexing a 2-dimensional array with
  // 2-dimensional boolean array
  auto a = torch::tensor({{1, 2, 3},
                          {4, 5, 6},
                          {7, 8, 9}});
  auto b = torch::tensor({{true, false, true},
                          {false, true, false},
                          {true, false, true}});
  assert_equal(a(b), torch::tensor({1, 3, 5, 7, 9}));
  assert_equal(a(b(1)), torch::tensor({{4, 5, 6}}));
  assert_equal(a(b(0)), a(b(2)));

  // boolean assignment
  a(b) = 0;
  assert_equal(a, torch::tensor({{0, 2, 0},
                                 {4, 0, 6},
                                 {0, 8, 0}}));
}

/*
    def test_boolean_indexing_weirdness(self):
        # Weird boolean indexing things
        a = torch.ones((2, 3, 4))
        self.assertEqual((0, 2, 3, 4), a[False, True, ...].shape)
        self.assertEqual(torch.ones(1, 2), a[True, [0, 1], True, True, [1], [[2]]])
        self.assertRaises(IndexError, lambda: a[False, [0, 1], ...])
*/
TEST(NumpyTests, TestBooleanIndexingWeirdness) {
  // Weird boolean indexing things
  auto a = torch::ones({2, 3, 4});
  assert_equal(a(false, true, "...").sizes(), {0, 2, 3, 4});
  assert_equal(torch::ones({1, 2}), a(true, torch::tensor({0, 1}), true, true, torch::tensor({1}), torch::tensor({{2}})));
  ASSERT_THROW(a(false, torch::tensor({0, 1}), "..."), c10::Error);
}

/*
    def test_boolean_indexing_weirdness_tensors(self):
        # Weird boolean indexing things
        false = torch.tensor(False)
        true = torch.tensor(True)
        a = torch.ones((2, 3, 4))
        self.assertEqual((0, 2, 3, 4), a[False, True, ...].shape)
        self.assertEqual(torch.ones(1, 2), a[true, [0, 1], true, true, [1], [[2]]])
        self.assertRaises(IndexError, lambda: a[false, [0, 1], ...])
*/
TEST(NumpyTests, TestBooleanIndexingWeirdnessTensors) {
  // Weird boolean indexing things
  auto false_tensor = torch::tensor(false);
  auto true_tensor = torch::tensor(true);
  auto a = torch::ones({2, 3, 4});
  assert_equal(a(false, true, "...").sizes(), {0, 2, 3, 4});
  assert_equal(torch::ones({1, 2}), a(true_tensor, torch::tensor({0, 1}), true_tensor, true_tensor, torch::tensor({1}), torch::tensor({{2}})));
  ASSERT_THROW(a(false_tensor, torch::tensor({0, 1}), "..."), c10::Error);
}

/*
    def test_boolean_indexing_alldims(self):
        true = torch.tensor(True)
        a = torch.ones((2, 3))
        self.assertEqual((1, 2, 3), a[True, True].shape)
        self.assertEqual((1, 2, 3), a[true, true].shape)
*/
TEST(NumpyTests, TestBooleanIndexingAlldims) {
  auto true_tensor = torch::tensor(true);
  auto a = torch::ones({2, 3});
  assert_equal(a(true, true).sizes(), {1, 2, 3});
  assert_equal(a(true_tensor, true_tensor).sizes(), {1, 2, 3});
}

/*
    def test_boolean_list_indexing(self):
        # Indexing a 2-dimensional array with
        # boolean lists
        a = tensor([[1, 2, 3],
                    [4, 5, 6],
                    [7, 8, 9]])
        b = [True, False, False]
        c = [True, True, False]
        self.assertEqual(a[b], tensor([[1, 2, 3]]))
        self.assertEqual(a[b, b], tensor([1]))
        self.assertEqual(a[c], tensor([[1, 2, 3], [4, 5, 6]]))
        self.assertEqual(a[c, c], tensor([1, 5]))
*/
TEST(NumpyTests, TestBooleanListIndexing) {
  // Indexing a 2-dimensional array with
  // boolean lists
  auto a = torch::tensor({{1, 2, 3},
                          {4, 5, 6},
                          {7, 8, 9}});
  auto b = torch::tensor({true, false, false});
  auto c = torch::tensor({true, true, false});
  assert_equal(a(b), torch::tensor({{1, 2, 3}}));
  assert_equal(a(b, b), torch::tensor({1}));
  assert_equal(a(c), torch::tensor({{1, 2, 3}, {4, 5, 6}}));
  assert_equal(a(c, c), torch::tensor({1, 5}));
}

/*
    def test_everything_returns_views(self):
        # Before `...` would return a itself.
        a = tensor([5])

        self.assertIsNot(a, a[()])
        self.assertIsNot(a, a[...])
        self.assertIsNot(a, a[:])
*/
TEST(NumpyTests, TestEverythingReturnsViews) {
  // Before `...` would return a itself.
  auto a = torch::tensor({5});

  assert_is_not(a, a("..."));
  assert_is_not(a, a({}));
}


/*
    def test_broaderrors_indexing(self):
        a = torch.zeros(5, 5)
        self.assertRaisesRegex(IndexError, 'shape mismatch', a.__getitem__, ([0, 1], [0, 1, 2]))
        self.assertRaisesRegex(IndexError, 'shape mismatch', a.__setitem__, ([0, 1], [0, 1, 2]), 0)
*/
TEST(NumpyTests, TestBroaderrorsIndexing) {
  auto a = torch::zeros({5, 5});
  ASSERT_THROW(a(torch::tensor({0, 1}), torch::tensor({0, 1, 2})), c10::Error);
  ASSERT_THROW(a(torch::tensor({0, 1}), torch::tensor({0, 1, 2})) = 0, c10::Error);
}

/*
    def test_trivial_fancy_out_of_bounds(self):
        a = torch.zeros(5)
        ind = torch.ones(20, dtype=torch.int64)
        if a.is_cuda:
            raise unittest.SkipTest('CUDA asserts instead of raising an exception')
        ind[-1] = 10
        self.assertRaises(IndexError, a.__getitem__, ind)
        self.assertRaises(IndexError, a.__setitem__, ind, 0)
        ind = torch.ones(20, dtype=torch.int64)
        ind[0] = 11
        self.assertRaises(IndexError, a.__getitem__, ind)
        self.assertRaises(IndexError, a.__setitem__, ind, 0)
*/
TEST(NumpyTests, TestTrivialFancyOutOfBounds) {
  auto a = torch::zeros({5});
  auto ind = torch::ones({20}, torch::kInt64);
  ind(-1) = 10;
  ASSERT_THROW(a(ind), c10::Error);
  ASSERT_THROW(a(ind) = 0, c10::Error);
  ind = torch::ones({20}, torch::kInt64);
  ind(0) = 11;
  ASSERT_THROW(a(ind), c10::Error);
  ASSERT_THROW(a(ind) = 0, c10::Error);
}

/*
    def test_index_is_larger(self):
        # Simple case of fancy index broadcasting of the index.
        a = torch.zeros((5, 5))
        a[[[0], [1], [2]], [0, 1, 2]] = tensor([2., 3., 4.])

        self.assertTrue((a[:3, :3] == tensor([2., 3., 4.])).all())
*/
TEST(NumpyTests, TestIndexIsLarger) {
  // Simple case of fancy index broadcasting of the index.
  auto a = torch::zeros({5, 5});
  a(torch::tensor({{0}, {1}, {2}}), torch::tensor({0, 1, 2})) = torch::tensor({2., 3., 4.});

  ASSERT_TRUE((a({None, 3}, {None, 3}) == torch::tensor({2., 3., 4.})).all().item<bool>());
}

/*
    def test_broadcast_subspace(self):
        a = torch.zeros((100, 100))
        v = torch.arange(0., 100)[:, None]
        b = torch.arange(99, -1, -1).long()
        a[b] = v
        expected = b.double().unsqueeze(1).expand(100, 100)
        self.assertEqual(a, expected)
*/
TEST(NumpyTests, TestBroadcastSubspace) {
  auto a = torch::zeros({100, 100});
  auto v = torch::arange(0., 100).index({{}, None});
  auto b = torch::arange(99, -1, -1).to(torch::kLong);
  a.index_put_({b}, v);
  auto expected = b.to(torch::kDouble).unsqueeze(1).expand({100, 100});
  assert_equal(a, expected);
=======
>>>>>>> 0b0ccd3a
}<|MERGE_RESOLUTION|>--- conflicted
+++ resolved
@@ -106,16 +106,6 @@
   ASSERT_EQ(c10::str(std::vector<TensorIndex>({{1, 3, 2}})), c10::str("(1:3:2)"));
 }
 
-<<<<<<< HEAD
-// TODO: I will remove the Python tests in the comments once the PR is approved.
-
-/*
-class TestIndexing(TestCase):
-    def test_single_int(self):
-        v = torch.randn(5, 7, 3)
-        self.assertEqual(v[4].shape, (7, 3))
-*/
-=======
 TEST(TensorIndexingTest, TestAdvancedIndexingWithArrayRefOfTensor) {
   {
     torch::Tensor tensor = torch::randn({20, 20});
@@ -140,21 +130,11 @@
   }
 }
 
->>>>>>> 0b0ccd3a
 TEST(TensorIndexingTest, TestSingleInt) {
   auto v = torch::randn({5, 7, 3});
   ASSERT_EQ(v.index({4}).sizes(), torch::IntArrayRef({7, 3}));
 }
 
-<<<<<<< HEAD
-/*
-    def test_multiple_int(self):
-        v = torch.randn(5, 7, 3)
-        self.assertEqual(v[4].shape, (7, 3))
-        self.assertEqual(v[4, :, 1].shape, (7,))
-*/
-=======
->>>>>>> 0b0ccd3a
 TEST(TensorIndexingTest, TestMultipleInt) {
   auto v = torch::randn({5, 7, 3});
   ASSERT_EQ(v.index({4}).sizes(), torch::IntArrayRef({7, 3}));
@@ -165,24 +145,12 @@
   ASSERT_EQ(v.index({4, 3, 1}).item<double>(), 0);
 }
 
-<<<<<<< HEAD
-/*
-    def test_none(self):
-        v = torch.randn(5, 7, 3)
-        self.assertEqual(v[None].shape, (1, 5, 7, 3))
-        self.assertEqual(v[:, None].shape, (5, 1, 7, 3))
-        self.assertEqual(v[:, None, None].shape, (5, 1, 1, 7, 3))
-        self.assertEqual(v[..., None].shape, (5, 7, 3, 1))
-*/
-=======
->>>>>>> 0b0ccd3a
 TEST(TensorIndexingTest, TestNone) {
   auto v = torch::randn({5, 7, 3});
   ASSERT_EQ(v.index({None}).sizes(), torch::IntArrayRef({1, 5, 7, 3}));
   ASSERT_EQ(v.index({{}, None}).sizes(), torch::IntArrayRef({5, 1, 7, 3}));
   ASSERT_EQ(v.index({{}, None, None}).sizes(), torch::IntArrayRef({5, 1, 1, 7, 3}));
   ASSERT_EQ(v.index({"...", None}).sizes(), torch::IntArrayRef({5, 7, 3, 1}));
-<<<<<<< HEAD
 }
 
 /*
@@ -1525,6 +1493,4 @@
   a.index_put_({b}, v);
   auto expected = b.to(torch::kDouble).unsqueeze(1).expand({100, 100});
   assert_equal(a, expected);
-=======
->>>>>>> 0b0ccd3a
 }